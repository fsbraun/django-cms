<<<<<<< HEAD
=======
# PLEASE, I HAD SORTED THIS IMPORTS ALREADY MILTIPLE TIMES, ALWAYS SOMEBODY
# BREAKS THEM! JUST KEEP THEM AS THEY ARE, THX PETER.
from django.db import transaction

import os
from copy import deepcopy
from django import template
from django.conf import settings
from django.contrib import admin
from django.contrib.admin.options import IncorrectLookupParameters
from django.contrib.admin.util import unquote, get_deleted_objects
from django.contrib.sites.models import Site
from django.core.exceptions import PermissionDenied, ObjectDoesNotExist
from django.core.urlresolvers import reverse
from django.forms import Widget, Textarea, CharField
from django.http import HttpResponseRedirect, HttpResponse, Http404, \
    HttpResponseBadRequest, HttpResponseForbidden
from django.shortcuts import render_to_response, get_object_or_404
from django.template.context import RequestContext
from django.template.defaultfilters import title
from django.utils.encoding import force_unicode
from django.utils.functional import curry
from django.utils.text import capfirst
from django.utils.translation import ugettext as _

>>>>>>> de76695c
from cms.admin.change_list import CMSChangeList
from cms.admin.dialog.views import get_copy_dialog
from cms.admin.forms import PageForm, PageAddForm
from cms.admin.permissionadmin import PAGE_ADMIN_INLINES, \
    PagePermissionInlineAdmin
from cms.utils.plugins import get_placeholders
from cms.admin.views import save_all_plugins, revert_plugins
from cms.admin.widgets import PluginEditor
from cms.exceptions import NoPermissionsException
from cms.models import Page, Title, CMSPlugin, PagePermission, \
    PageModeratorState, EmptyTitle, GlobalPagePermission
from cms.models.managers import PagePermissionsPermissionManager
from cms.models.moderatormodels import MASK_PAGE, MASK_CHILDREN, \
    MASK_DESCENDANTS
from cms.plugin_pool import plugin_pool
from cms.utils import get_template_from_request, get_language_from_request
from cms.utils.admin import render_admin_menu_item
from cms.utils.moderator import update_moderation_message, \
    get_test_moderation_level, moderator_should_approve, approve_page, \
    will_require_moderation
from cms.utils.permissions import has_page_add_permission, \
    get_user_permission_level, has_global_change_permissions_permission
from copy import deepcopy
from django import template
from django.conf import settings
from django.contrib import admin
from django.contrib.admin.options import IncorrectLookupParameters
from django.contrib.admin.util import unquote, get_deleted_objects
from django.contrib.sites.models import Site
from django.core.exceptions import PermissionDenied, ObjectDoesNotExist
from django.core.urlresolvers import reverse
from django.forms import Widget, Textarea, CharField
from django.http import HttpResponseRedirect, HttpResponse, Http404, \
    HttpResponseBadRequest, HttpResponseForbidden, HttpResponseNotAllowed
from django.shortcuts import render_to_response, get_object_or_404
from django.template.context import RequestContext
from django.template.defaultfilters import title, escape, force_escape, escapejs
from django.utils.encoding import force_unicode
from django.utils.functional import curry
from django.utils.text import capfirst
from django.utils.translation import ugettext as _
import os



model_admin = admin.ModelAdmin
create_on_success = lambda x: x
    
if 'reversion' in settings.INSTALLED_APPS:
    import reversion
    from reversion.admin import VersionAdmin
    model_admin = VersionAdmin
    
    create_on_success = reversion.revision.create_on_success

class PageAdmin(model_admin):
    form = PageForm
    list_filter = ['published', 'in_navigation', 'template', 'changed_by']
    search_fields = ('title_set__slug', 'title_set__title', 'cmsplugin__text__body', 'reverse_id')
    revision_form_template = "admin/cms/page/revision_form.html"
    recover_form_template = "admin/cms/page/recover_form.html"
    
    exclude = ['created_by', 'changed_by', 'lft', 'rght', 'tree_id', 'level']
    mandatory_placeholders = ('title', 'slug', 'parent', 'site', 'meta_description', 'meta_keywords', 'page_title', 'menu_title')
    top_fields = []
    general_fields = ['title', 'slug', ('published', 'in_navigation')]
    add_general_fields = ['title', 'slug', 'language', 'template']
    advanced_fields = ['reverse_id',  'overwrite_url', 'login_required', 'menu_login_required']
    template_fields = ['template']
    change_list_template = "admin/cms/page/change_list.html"
    hidden_fields = ['site', 'parent']
    additional_hidden_fields = []
    if settings.CMS_MODERATOR:
        list_filter.append('moderator_state')
    if settings.CMS_SOFTROOT:
        advanced_fields.append('soft_root')
        list_filter.append('soft_root')
    if settings.CMS_SHOW_START_DATE:
        advanced_fields.append('publication_date')
    if settings.CMS_SHOW_END_DATE:
        advanced_fields.append( 'publication_end_date')
    if settings.CMS_NAVIGATION_EXTENDERS:
        advanced_fields.append('navigation_extenders')
    if settings.CMS_MODERATOR:
        additional_hidden_fields.extend(('moderator_state', 'moderator_message'))
    if settings.CMS_APPLICATIONS_URLS:
        advanced_fields.append('application_urls')
    if settings.CMS_REDIRECTS:
        advanced_fields.append('redirect')
    if settings.CMS_SEO_FIELDS:
        seo_fields = ('page_title', 'meta_description', 'meta_keywords')
    if settings.CMS_MENU_TITLE_OVERWRITE:
        general_fields[0] = ('title', 'menu_title')
    
    # take care with changing fieldsets, get_fieldsets() method removes some
    # fields depending on permissions, but its very static!!
    add_fieldsets = [
        (None, {
            'fields': add_general_fields,
            'classes': ('general',),
        }),
        (_('Hidden'), {
            'fields': hidden_fields,
            'classes': ('hidden',), 
        }),
    ]
    
    fieldsets = [
        (None, {
            'fields': general_fields,
            'classes': ('general',),
        }),
        (_('Basic Settings'), {
            'fields': top_fields + template_fields,
            'classes': ('low',),
            'description': _('Note: This page reloads if you change the selection. Save it first.'),
        }),
        (_('Hidden'), {
            'fields': hidden_fields + additional_hidden_fields,
            'classes': ('hidden',), 
        }),
        (_('Advanced Settings'), {
            'fields': advanced_fields,
            'classes': ('collapse',),
        }),
        
       
    ]
    
    if settings.CMS_SEO_FIELDS:
        fieldsets.append((_("SEO Settings"), {
                          'fields':seo_fields,
                          'classes': ('collapse',),                   
                        })) 
    
    inlines = PAGE_ADMIN_INLINES
      
    class Media:
        css = {
            'all': [os.path.join(settings.CMS_MEDIA_URL, path) for path in (
                'css/rte.css',
                'css/pages.css',
                'css/change_form.css',
                'css/jquery.dialog.css',
            )]
        }
        js = [os.path.join(settings.CMS_MEDIA_URL, path) for path in (
            'js/lib/jquery.js',
            'js/lib/jquery.query.js',
            'js/lib/ui.core.js',
            'js/lib/ui.dialog.js',
            
        )]
        
    def __call__(self, request, url):
        """Delegate to the appropriate method, based on the URL.
        
        Old way of url handling, so we are compatible with older django 
        versions.
        """
        if url is None:
            return self.list_pages(request)
        elif url.endswith('add-plugin'):
            return self.add_plugin(request)
        elif 'edit-plugin' in url:
            plugin_id = url.split("/")[-1]
            return self.edit_plugin(request, plugin_id)
        elif 'remove-plugin' in url:
            return self.remove_plugin(request)
        elif 'move-plugin' in url:
            return self.move_plugin(request)
        elif url.endswith('/move-page'):
            return self.move_page(request, unquote(url[:-10]))
        elif url.endswith('/copy-page'):
            return self.copy_page(request, unquote(url[:-10]))
        elif url.endswith('/change-status'):
            return self.change_status(request, unquote(url[:-14]))
        elif url.endswith('/change-navigation'):
            return self.change_innavigation(request, unquote(url[:-18]))
        elif url.endswith('jsi18n') or url.endswith('jsi18n/'):
            return HttpResponseRedirect(reverse('admin:jsi18n'))
        elif url.endswith('/permissions'):
            return self.get_permissions(request, unquote(url[:-12]))
        elif url.endswith('/moderation-states'):
            return self.get_moderation_states(request, unquote(url[:-18]))
        elif url.endswith('/change-moderation'):
            return self.change_moderation(request, unquote(url[:-18]))
        elif url.endswith('/approve'):
            return self.approve_page(request, unquote(url[:-8]))
        elif url.endswith('/remove-delete-state'):
            return self.remove_delete_state(request, unquote(url[:-20]))
        elif url.endswith('/dialog/copy'):
            return get_copy_dialog(request, unquote(url[:-12]))
        elif url.endswith('/preview'):
            return self.preview_page(request, unquote(url[:-8]))
        elif url.endswith('/change_temlate'):
            return self.change_template(request, unquote(url[:-15]))
        # NOTE: revert plugin is newly integrated in overriden revision_view
        if len(url.split("/?")):# strange bug in 1.0.2 if post and get variables in the same request
            url = url.split("/?")[0]
        return super(PageAdmin, self).__call__(request, url)

    def get_urls(self):
        """New way of urls handling.
        """
        from django.conf.urls.defaults import patterns, url
        info = "%s_%s" % (self.model._meta.app_label, self.model._meta.module_name)
        pat = lambda regex, fn: url(regex, self.admin_site.admin_view(fn), name='%s_%s' % (info, fn.__name__))
        
        url_patterns = patterns('',
            pat(r'add-plugin/$', self.add_plugin),
            pat(r'edit-plugin/([0-9]+)/$', self.edit_plugin),
            pat(r'remove-plugin/$', self.remove_plugin),
            pat(r'move-plugin/$', self.move_plugin),
            pat(r'^([0-9]+)/delete-translation/$', self.delete_translation),
            pat(r'^([0-9]+)/move-page/$', self.move_page),
            pat(r'^([0-9]+)/copy-page/$', self.copy_page),
            pat(r'^([0-9]+)/change-status/$', self.change_status),
            pat(r'^([0-9]+)/change-navigation/$', self.change_innavigation),
            pat(r'^([0-9]+)/jsi18n/$', self.redirect_jsi18n),
            pat(r'^([0-9]+)/permissions/$', self.get_permissions),
            pat(r'^([0-9]+)/moderation-states/$', self.get_moderation_states),
            pat(r'^([0-9]+)/change-moderation/$', self.change_moderation),
            pat(r'^([0-9]+)/approve/$', self.approve_page), # approve page 
            pat(r'^([0-9]+)/remove-delete-state/$', self.remove_delete_state),
            pat(r'^([0-9]+)/dialog/copy/$', get_copy_dialog), # copy dialog
            pat(r'^([0-9]+)/preview/$', self.preview_page), # copy dialog     
            pat(r'^(?P<object_id>\d+)/change_template/$', self.change_template), # copy dialog            
        )
        
        url_patterns = url_patterns + super(PageAdmin, self).get_urls()
        return url_patterns
    
    def redirect_jsi18n(self, request):
        return HttpResponseRedirect(reverse('admin:jsi18n'))
    
    def save_model(self, request, obj, form, change):
        """
        Move the page in the tree if neccesary and save every placeholder
        Content object.
        """
        target = request.GET.get('target', None)
        position = request.GET.get('position', None)
        
        if 'recover' in request.path:
            pk = obj.pk
            if obj.parent_id:
                parent = Page.objects.get(pk=obj.parent_id)
            else:
                parent = None
            obj.lft = 0
            obj.rght = 0
            obj.tree_id = 0
            obj.level = 0
            obj.pk = None
            obj.insert_at(parent, commit=False)
            obj.pk = pk
            obj.save(no_signals=True)
            obj.save()
        else:
            if 'revert' in request.path:
                old_obj = Page.objects.get(pk=obj.pk)
                obj.level = old_obj.level
                obj.parent_id = old_obj.parent_id
                obj.rght = old_obj.rght
                obj.lft = old_obj.lft
                obj.tree_id = old_obj.tree_id
            force_with_moderation = target is not None and position is not None and \
                will_require_moderation(target, position)
            
            obj.save(force_with_moderation=force_with_moderation)
        language = form.cleaned_data['language']
        
        if target is not None and position is not None:
            try:
                target = self.model.objects.get(pk=target)
            except self.model.DoesNotExist:
                pass
            else:
                obj.move_to(target, position)
                
        
        
        Title.objects.set_or_create(
            obj, 
            language, 
            slug=form.cleaned_data['slug'],
            title=form.cleaned_data['title'],
            application_urls=form.cleaned_data.get('application_urls', None),
            overwrite_url=form.cleaned_data.get('overwrite_url', None),
            redirect=form.cleaned_data.get('redirect', None),
            meta_description=form.cleaned_data.get('meta_description', None),
            meta_keywords=form.cleaned_data.get('meta_keywords', None),
            page_title=form.cleaned_data.get('page_title', None),
            menu_title=form.cleaned_data.get('menu_title', None),
        )
        
        # is there any moderation message? save/update state
        if settings.CMS_MODERATOR and 'moderator_message' in form.cleaned_data and \
            form.cleaned_data['moderator_message']:
            update_moderation_message(obj, form.cleaned_data['moderator_message'])
           
    def change_template(self, request, object_id):
        page = get_object_or_404(Page, pk=object_id)
        if page.has_change_permission(request):
            to_template = request.POST.get("template", None)
            if to_template in dict(settings.CMS_TEMPLATES):
                page.template = to_template
                page.save()
                return HttpResponse(str("ok"))
            else:
                return HttpResponseBadRequest("template not valid")
        else:
            return HttpResponseForbidden()
            
    create_on_success(change_template)    
    
    def get_parent(self, request):    
        target = request.GET.get('target', None)
        position = request.GET.get('position', None)
        parent = None
        if target:
            if position == "first_child":
                parent = Page.objects.get(pk=target)
            else:
                parent = Page.objects.get(pk=target).parent
        return parent
        
    def get_fieldsets(self, request, obj=None):
        """
        Add fieldsets of placeholders to the list of already existing
        fieldsets.
        """
        placeholders_template = get_template_from_request(request, obj)
        
        if obj: # edit
            given_fieldsets = deepcopy(self.fieldsets)
            if not obj.has_publish_permission(request):
                l = list(given_fieldsets[0][1]['fields'][2])
                l.remove('published')
                given_fieldsets[0][1]['fields'][2] = tuple(l)
            for placeholder_name in get_placeholders(request, placeholders_template):
                if placeholder_name not in self.mandatory_placeholders:
                    name = settings.CMS_PLACEHOLDER_CONF.get("%s %s" % (obj.template, placeholder_name), {}).get("name", None)
                    if not name:
                        name = settings.CMS_PLACEHOLDER_CONF.get(placeholder_name, {}).get("name", None)
                    if not name:
                        name = placeholder_name
                    given_fieldsets += [(title(name), {'fields':[placeholder_name], 'classes':['plugin-holder']})]
            advanced = given_fieldsets.pop(3)
            if obj.has_advanced_settings_permission(request):
                given_fieldsets.append(advanced)
            if settings.CMS_SEO_FIELDS:
                seo = given_fieldsets.pop(3)
                given_fieldsets.append(seo) 
        else: # new page
            given_fieldsets = deepcopy(self.add_fieldsets)

        return given_fieldsets

    def get_form(self, request, obj=None, **kwargs):
        """
        Get PageForm for the Page model and modify its fields depending on
        the request.
        """
        
        language = get_language_from_request(request, obj)
        
        if obj:
            self.inlines = PAGE_ADMIN_INLINES
            if not obj.has_publish_permission(request) and not 'published' in self.exclude:
                self.exclude.append('published')
            elif 'published' in self.exclude:
                self.exclude.remove('published')

            if not settings.CMS_SOFTROOT and 'soft_root' in self.exclude:
                self.exclude.remove('soft_root')

            form = super(PageAdmin, self).get_form(request, obj, **kwargs)
            version_id = None
            versioned = False
            if "history" in request.path or 'recover' in request.path:
                versioned = True
                version_id = request.path.split("/")[-2]
        else:
            self.inlines = []
            form = PageAddForm

        if obj:
            try:
                title_obj = obj.get_title_obj(language=language, fallback=False, version_id=version_id, force_reload=True)
            except:
                title_obj = EmptyTitle()
            for name in ['slug',
                         'title',
                         'application_urls',
                         'redirect',
                         'meta_description',
                         'meta_keywords', 
                         'menu_title', 
                         'page_title']:
                form.base_fields[name].initial = getattr(title_obj, name)
            if title_obj.overwrite_url:
                form.base_fields['overwrite_url'].initial = title_obj.path
            else:
                form.base_fields['overwrite_url'].initial = ""
            if settings.CMS_TEMPLATES:
                selected_template = get_template_from_request(request, obj)
                template_choices = list(settings.CMS_TEMPLATES)
                form.base_fields['template'].choices = template_choices
                form.base_fields['template'].initial = force_unicode(selected_template)
            
            for placeholder_name in get_placeholders(request, selected_template):
                if placeholder_name not in self.mandatory_placeholders:
                    installed_plugins = plugin_pool.get_all_plugins(placeholder_name, obj)
                    plugin_list = []
                    if obj:
                        if versioned:
                            from reversion.models import Version
                            version = get_object_or_404(Version, pk=version_id)
                            revs = [related_version.object_version for related_version in version.revision.version_set.all()]
                            plugin_list = []
                            plugins = []
                            bases = {}
                            for rev in revs:
                                pobj = rev.object
                                if pobj.__class__ == CMSPlugin:
                                    if pobj.language == language and pobj.placeholder == placeholder_name and not pobj.parent_id:
                                        if pobj.get_plugin_class() == CMSPlugin:
                                            plugin_list.append(pobj)
                                        else:
                                            bases[int(pobj.pk)] = pobj
                                if hasattr(pobj, "cmsplugin_ptr_id"): 
                                    plugins.append(pobj)
                            for plugin in plugins:
                                if int(plugin.cmsplugin_ptr_id) in bases:
                                    bases[int(plugin.cmsplugin_ptr_id)].set_base_attr(plugin)
                                    plugin_list.append(plugin)
                        else:
                            plugin_list = CMSPlugin.objects.filter(page=obj, language=language, placeholder=placeholder_name, parent=None).order_by('position')
                    widget = PluginEditor(attrs={'installed':installed_plugins, 'list':plugin_list})
                    form.base_fields[placeholder_name] = CharField(widget=widget, required=False)
        else: 
            for name in ['slug','title']:
                form.base_fields[name].initial = u''
            form.base_fields['parent'].initial = request.GET.get('target', None)
            form.base_fields['site'].initial = request.session.get('cms_admin_site', None)
            form.base_fields['template'].initial = settings.CMS_TEMPLATES[0][0]
        return form
    
    # remove permission inlines, if user isn't allowed to change them
    def get_formsets(self, request, obj=None):
        if obj:
            for inline in self.inline_instances:
                if settings.CMS_PERMISSION and isinstance(inline, PagePermissionInlineAdmin):
                    if "recover" in request.path or "history" in request.path: #do not display permissions in recover mode
                        continue
                    if obj and not obj.has_change_permissions_permission(request):
                        continue
                    elif not obj:
                        try:
                            get_user_permission_level(request.user)
                        except NoPermissionsException:
                            continue
                yield inline.get_formset(request, obj)
    
    
    def save_form(self, request, form, change):
        """
        Given a ModelForm return an unsaved instance. ``change`` is True if
        the object is being changed, and False if it's being added.
        """
        instance = super(PageAdmin, self).save_form(request, form, change)
        return instance

    def get_widget(self, request, page, lang, name):
        """
        Given the request and name of a placeholder return a PluginEditor Widget
        """
        installed_plugins = plugin_pool.get_all_plugins(name, page)
        widget = PluginEditor(installed=installed_plugins)
        if not isinstance(widget(), Widget):
            widget = Textarea
        return widget

    def add_view(self, request, form_url='', extra_context=None):
        extra_context = extra_context or {}

        if settings.CMS_MODERATOR and 'target' in request.GET and 'position' in request.GET:
            moderation_required = will_require_moderation(request.GET['target'], request.GET['position'])

            extra_context.update({
                'moderation_required': moderation_required,
                'moderation_level': _('higher'),
                'show_save_and_continue':True,
            })

        language = get_language_from_request(request)
        extra_context.update({
            'language': language,
        })
        return super(PageAdmin, self).add_view(request, form_url, extra_context)
    
    def change_view(self, request, object_id, extra_context=None):
        """
        The 'change' admin view for the Page model.
        """

        try:
            obj = self.model.objects.get(pk=object_id)
        except self.model.DoesNotExist:
            # Don't raise Http404 just yet, because we haven't checked
            # permissions yet. We don't want an unauthenticated user to be able
            # to determine whether a given object exists.
            obj = None
        else:
            selected_template = get_template_from_request(request, obj)
            moderation_level, moderation_required = get_test_moderation_level(obj, request.user)
            
            # if there is a delete request for this page
            moderation_delete_request = (settings.CMS_MODERATOR and
                    obj.pagemoderatorstate_set.get_delete_actions(
                    ).count())

            
            #activate(user_lang_set)
            extra_context = {
                'placeholders': get_placeholders(request, selected_template),
                'page': obj,
                'CMS_PERMISSION': settings.CMS_PERMISSION,
                'CMS_MODERATOR': settings.CMS_MODERATOR,
                'ADMIN_MEDIA_URL': settings.ADMIN_MEDIA_PREFIX,
                'has_change_permissions_permission': obj.has_change_permissions_permission(request),
                'has_moderate_permission': obj.has_moderate_permission(request),
                'moderation_level': moderation_level,
                'moderation_required': moderation_required,
                'moderator_should_approve': moderator_should_approve(request, obj),
                'moderation_delete_request': moderation_delete_request,
                'show_delete_translation': len(obj.get_languages()) > 1 
            }
            extra_context = self.update_language_tab_context(request, obj, extra_context)
        tab_language = request.GET.get("language", None)
        response = super(PageAdmin, self).change_view(request, object_id, extra_context)
        
        if tab_language and response.status_code == 302 and response._headers['location'][1] == request.path :
            location = response._headers['location']
            response._headers['location'] = (location[0], "%s?language=%s" % (location[1], tab_language))
        return response
    
    def update_language_tab_context(self, request, obj=None, context=None):
        if not context:
            context = {}
        language = get_language_from_request(request, obj)
        context.update({
            'language': language,
            'traduction_language': settings.CMS_LANGUAGES,
            'show_language_tabs': len(settings.CMS_LANGUAGES) > 1,
        })
        return context
        
  
    def response_change(self, request, obj):
        """Called always when page gets changed, call save on page, there may be
        some new stuff, which should be published after all other objects on page 
        are collected.
        """
        if settings.CMS_MODERATOR:
            # save the object again, so all the related changes to page model 
            # can be published if required
            obj.save()
        return super(PageAdmin, self).response_change(request, obj)
        
    def has_add_permission(self, request):
        """
        Return true if the current user has permission to add a new page.
        """
        if settings.CMS_PERMISSION:
            return has_page_add_permission(request)
        return super(PageAdmin, self).has_add_permission(request)

    def has_change_permission(self, request, obj=None):
        """
        Return true if the current user has permission on the page.
        Return the string 'All' if the user has all rights.
        """
        if settings.CMS_PERMISSION and obj is not None:
            return obj.has_change_permission(request)
        return super(PageAdmin, self).has_change_permission(request, obj)
    
    def has_delete_permission(self, request, obj=None):
        """
        Returns True if the given request has permission to change the given
        Django model instance. If CMS_PERMISSION are in use also takes look to
        object permissions.
        """
        if settings.CMS_PERMISSION and obj is not None:
            return obj.has_delete_permission(request)
        return super(PageAdmin, self).has_delete_permission(request, obj)
    
    def has_recover_permission(self, request):
        """
        Returns True if the use has the right to recover pages
        """
        if not "reversion" in settings.INSTALLED_APPS:
            return False
        user = request.user
        if user.is_superuser:
            return True
        try:
            perm = GlobalPagePermission.objects.get(user=user)
            if perm.can_recover:
                return True
        except:
            pass
        return False
    
    def changelist_view(self, request, extra_context=None):
        "The 'change list' admin view for this model."
        from django.contrib.admin.views.main import ERROR_FLAG
        opts = self.model._meta
        app_label = opts.app_label
        if not self.has_change_permission(request, None):
            raise PermissionDenied
        try:
            if hasattr(self, 'list_editable'):# django 1.1
                cl = CMSChangeList(request, self.model, self.list_display, self.list_display_links, self.list_filter,
                    self.date_hierarchy, self.search_fields, self.list_select_related, self.list_per_page, self.list_editable, self)
            else:# django 1.0.2
                cl = CMSChangeList(request, self.model, self.list_display, self.list_display_links, self.list_filter,
                    self.date_hierarchy, self.search_fields, self.list_select_related, self.list_per_page, self)
        except IncorrectLookupParameters:
            # Wacky lookup parameters were given, so redirect to the main
            # changelist page, without parameters, and pass an 'invalid=1'
            # parameter via the query string. If wacky parameters were given and
            # the 'invalid=1' parameter was already in the query string, something
            # is screwed up with the database, so display an error page.
            if ERROR_FLAG in request.GET.keys():
                return render_to_response('admin/invalid_setup.html', {'title': _('Database error')})
            return HttpResponseRedirect(request.path + '?' + ERROR_FLAG + '=1')
        cl.set_items(request)
        context = {
            'title': cl.title,
            'is_popup': cl.is_popup,
            'cl': cl,
            'opts':opts,
            'has_add_permission': self.has_add_permission(request),
            'root_path': self.admin_site.root_path,
            'app_label': app_label,
            'CMS_MEDIA_URL': settings.CMS_MEDIA_URL,
            'softroot': settings.CMS_SOFTROOT,
            'CMS_PERMISSION': settings.CMS_PERMISSION,
            'CMS_MODERATOR': settings.CMS_MODERATOR,
            'has_recover_permission': 'reversion' in settings.INSTALLED_APPS and self.has_recover_permission(request),
            'DEBUG': settings.DEBUG,
        }
        if 'reversion' in settings.INSTALLED_APPS:
            context['has_change_permission'] = self.has_change_permission(request)
        context.update(extra_context or {})
        return render_to_response(self.change_list_template or [
            'admin/%s/%s/change_list.html' % (app_label, opts.object_name.lower()),
            'admin/%s/change_list.html' % app_label,
            'admin/change_list.html'
        ], context, context_instance=RequestContext(request))
    
    
    def recoverlist_view(self, request, extra_context=None):
        if not self.has_recover_permission(request):
            raise PermissionDenied
        return super(PageAdmin, self).recoverlist_view(request, extra_context)
    
    def recover_view(self, request, version_id, extra_context=None):
        if not self.has_recover_permission(request):
            raise PermissionDenied
        extra_context = self.update_language_tab_context(request, None, extra_context)
        return super(PageAdmin, self).recover_view(request, version_id, extra_context)
    
    def revision_view(self, request, object_id, version_id, extra_context=None):
        if not self.has_change_permission(request, Page.objects.get(pk=object_id)):
            raise PermissionDenied
        extra_context = self.update_language_tab_context(request, None, extra_context)
        return super(PageAdmin, self).revision_view(request, object_id, version_id, extra_context)
    
    def history_view(self, request, object_id, extra_context=None):
        if not self.has_change_permission(request, Page.objects.get(pk=object_id)):
            raise PermissionDenied
        extra_context = self.update_language_tab_context(request, None, extra_context)
        return super(PageAdmin, self).history_view(request, object_id, extra_context)
    
    def render_revision_form(self, request, obj, version, context, revert=False, recover=False):
        # reset parent to null if parent is not found
        if version.field_dict['parent']: 
            try:
                Page.objects.get(pk=version.field_dict['parent'])
            except:
                if revert and obj.parent_id != int(version.field_dict['parent']):
                    version.field_dict['parent'] = obj.parent_id
                if recover:
                    obj.parent = None
                    obj.parent_id = None
                    version.field_dict['parent'] = None

        response = super(PageAdmin, self).render_revision_form(request, obj, version, context, revert, recover)
        if request.method == "POST" \
            and ('history' in request.path or 'recover' in request.path) \
            and response.status_code == 302:
            obj.pagemoderatorstate_set.all().delete()
            if settings.CMS_MODERATOR:
                from cms.utils.moderator import page_changed
                page_changed(obj, force_moderation_action=PageModeratorState.ACTION_CHANGED)
                
            # revert plugins
            revert_plugins(request, version.pk, obj)
        return response
        
    def list_pages(self, request, template_name=None, extra_context=None):
        """
        List root pages
        """
        # HACK: overrides the changelist template and later resets it to None
        
        if template_name:
            self.change_list_template = template_name
        context = {
            'name': _("page"),
            
            'pages': Page.objects.all_root().order_by("tree_id"),
        }
        context.update(extra_context or {})
        change_list = self.changelist_view(request, context)
        self.change_list_template = None
        return change_list
    
    @transaction.commit_on_success
    def move_page(self, request, page_id, extra_context=None):
        """
        Move the page to the requested target, at the given position
        """
        target = request.POST.get('target', None)
        position = request.POST.get('position', None)
        if target is None or position is None:
            return HttpResponseRedirect('../../')            
        
        try:
            page = self.model.objects.get(pk=page_id)
            target = self.model.objects.get(pk=target)
        except self.model.DoesNotExist:
            return HttpResponseBadRequest("error")
            
        # does he haves permissions to do this...?
        if not page.has_move_page_permission(request) or \
            not target.has_add_permission(request):
                return HttpResponseForbidden("Denied")
        
        # move page
        page.move_page(target, position)
        return render_admin_menu_item(request, page)

    def get_permissions(self, request, page_id):
        page = get_object_or_404(Page, id=page_id)
        
        can_change_list = Page.permissions.get_change_id_list(request.user)
        
        global_page_permissions = GlobalPagePermission.objects.all()
        page_permissions = PagePermission.objects.for_page(page)
        permissions = list(global_page_permissions) + list(page_permissions)
        
        # does he can change global permissions ?
        has_global = has_global_change_permissions_permission(request.user)
        
        permission_set = []
        for permission in permissions:
            if isinstance(permission, GlobalPagePermission):
                if has_global:
                    permission_set.append([(True, True), permission])
                else:
                    permission_set.append([(True, False), permission])
            else:
                if can_change_list == PagePermissionsPermissionManager.GRANT_ALL:
                    can_change = True
                else:
                    can_change = permission.page_id in can_change_list
                permission_set.append([(False, can_change), permission])
        
        context = {
            'page': page,
            'permission_set': permission_set,
        }
        return render_to_response('admin/cms/page/permissions.html', context)
    
    @transaction.commit_on_success
    def copy_page(self, request, page_id, extra_context=None):
        """
        Copy the page and all its plugins and descendants to the requested target, at the given position
        """
        context = {}
        page = Page.objects.get(pk=page_id)

        target = request.POST.get('target', None)
        position = request.POST.get('position', None)
        site = request.POST.get('site', None)
        if target is not None and position is not None and site is not None:
            try:
                target = self.model.objects.get(pk=target)
                # does he haves permissions to copy this page under target?
                assert target.has_add_permission(request)
                site = Site.objects.get(pk=site)
            except (ObjectDoesNotExist, AssertionError):
                return HttpResponse("error")
                #context.update({'error': _('Page could not been moved.')})
            else:
                kwargs ={
                    'copy_permissions': request.REQUEST.get('copy_permissions', False),
                    'copy_moderation': request.REQUEST.get('copy_moderation', False)
                }
                page.copy_page(target, site, position, **kwargs)
                return HttpResponse("ok")
                #return self.list_pages(request,
                #    template_name='admin/cms/page/change_list_tree.html')
        context.update(extra_context or {})
        return HttpResponseRedirect('../../')
    
    def get_moderation_states(self, request, page_id):
        """Returns moderation messsages. Is loaded over ajax to inline-group 
        element in change form view.
        """
        page = get_object_or_404(Page, id=page_id)
        if not page.has_moderate_permission(request):
            raise Http404()
        
        context = {
            'page': page,
        }
        return render_to_response('admin/cms/page/moderation_messages.html', context)
    
    @transaction.commit_on_success
    def approve_page(self, request, page_id):
        """Approve changes on current page by user from request.
        """        
        #TODO: change to POST method !! get is not safe
        
        page = get_object_or_404(Page, id=page_id)
        if not page.has_moderate_permission(request):
            raise Http404()

        approve_page(request, page)
        
        self.message_user(request, _('Page was successfully approved.'))
        
        if 'node' in request.REQUEST:
            # if request comes from tree..
            return render_admin_menu_item(request, page)
        return HttpResponseRedirect('../../')
    
    
    def delete_view(self, request, object_id, *args, **kwargs):
        """If page is under modaretion, just mark this page for deletion = add
        delete action to page states.
        """
        page = get_object_or_404(Page, id=object_id)
        
        if not self.has_delete_permission(request, page):
            raise PermissionDenied
        
        if settings.CMS_MODERATOR and page.is_under_moderation():
            # don't perform a delete action, just mark page for deletion
            page.force_moderation_action = PageModeratorState.ACTION_DELETE
            page.moderator_state = Page.MODERATOR_NEED_DELETE_APPROVEMENT
            page.save()
            
            if not self.has_change_permission(request, None):
                return HttpResponseRedirect("../../../../")
            return HttpResponseRedirect("../../")
        
        response = super(PageAdmin, self).delete_view(request, object_id, *args, **kwargs)
        public = page.publisher_public
        if request.method == 'POST' and response.status_code == 302 and public:
            public.delete()
        return response

    def delete_translation(self, request, object_id, extra_context=None):

        language = get_language_from_request(request)

        opts = Page._meta
        titleopts = Title._meta
        app_label = titleopts.app_label
        pluginopts = CMSPlugin._meta

        try:
            obj = self.queryset(request).get(pk=unquote(object_id))
        except self.model.DoesNotExist:
            # Don't raise Http404 just yet, because we haven't checked
            # permissions yet. We don't want an unauthenticated user to be able
            # to determine whether a given object exists.
            obj = None

        if not self.has_delete_permission(request, obj):
            raise PermissionDenied

        if obj is None:
            raise Http404(_('%(name)s object with primary key %(key)r does not exist.') % {'name': force_unicode(opts.verbose_name), 'key': escape(object_id)})

        if not len(obj.get_languages()) > 1:
            raise Http404(_('There only exists one translation for this page'))

        titleobj = get_object_or_404(Title, page__id=object_id, language=language)
        plugins = CMSPlugin.objects.filter(page__id=object_id, language=language)

        deleted_objects = [u'%s: %s' % (capfirst(titleopts.verbose_name), force_unicode(titleobj)), []]
        perms_needed = set()
        get_deleted_objects(deleted_objects, perms_needed, request.user, titleobj, titleopts, 1, self.admin_site)
        for p in plugins:
            get_deleted_objects(deleted_objects, perms_needed, request.user, p, pluginopts, 1, self.admin_site)

        if request.method == 'POST':
            if perms_needed:
                raise PermissionDenied

            message = _('Title and plugins with language %(language)s was deleted') % {
                'language': [name for code, name in settings.CMS_LANGUAGES if code == language][0].lower()}
            self.log_change(request, titleobj, message)
            self.message_user(request, message)

            titleobj.delete()
            for p in plugins:
                p.delete()

            if 'reversion' in settings.INSTALLED_APPS:
                obj.save()
                save_all_plugins(request, obj)

            public = obj.publisher_public
            if public:
                public.save()

            if not self.has_change_permission(request, None):
                return HttpResponseRedirect("../../../../")
            return HttpResponseRedirect("../../")
 
        context = {
            "title": _("Are you sure?"),
            "object_name": force_unicode(titleopts.verbose_name),
            "object": titleobj,
            "deleted_objects": deleted_objects,
            "perms_lacking": perms_needed,
            "opts": titleopts,
            "root_path": self.admin_site.root_path,
            "app_label": app_label,
        }
        context.update(extra_context or {})
        context_instance = template.RequestContext(request, current_app=self.admin_site.name)
        return render_to_response(self.delete_confirmation_template or [
            "admin/%s/%s/delete_confirmation.html" % (app_label, titleopts.object_name.lower()),
            "admin/%s/delete_confirmation.html" % app_label,
            "admin/delete_confirmation.html"
        ], context, context_instance=context_instance)
        
    
    delete_translation = create_on_success(delete_translation)

    def remove_delete_state(self, request, object_id):
        """Remove all delete action from page states, requires change permission
        """
        page = get_object_or_404(Page, id=object_id)
        if not self.has_change_permission(request, page):
            raise PermissionDenied
        page.pagemoderatorstate_set.get_delete_actions().delete()
        page.moderator_state = Page.MODERATOR_NEED_APPROVEMENT
        page.save()
        return HttpResponseRedirect("../../%d/" % page.id)
    
    def preview_page(self, request, object_id):
        """Redirecting preview function based on draft_id 
        """
        instance = page = get_object_or_404(Page, id=object_id)
        attrs = "?preview=1"
        if request.REQUEST.get('public', None):
            if not page.publisher_public_id:
                raise Http404
            instance = page.publisher_public
        else:
            attrs += "&draft=1"
        
        url = instance.get_absolute_url() + attrs
        
        site = Site.objects.get_current()
        
        if not site == instance.site:
            url = "http://%s%s" % (instance.site.domain, url)
        return HttpResponseRedirect(url)
        
    def change_status(self, request, page_id):
        """
        Switch the status of a page
        """
        if request.method != 'POST':
            return HttpResponseNotAllowed
        page = get_object_or_404(Page, pk=page_id)
        if page.has_publish_permission(request):
            page.published = not page.published
            page.save(force_state=Page.MODERATOR_NEED_APPROVEMENT)    
            return render_admin_menu_item(request, page)
        else:
            return HttpResponseForbidden(_("You do not have permission to publish this page"))

    def change_innavigation(self, request, page_id):
        """
        Switch the in_navigation of a page
        """
        if request.method != 'POST':
            return HttpResponseNotAllowed
        page = get_object_or_404(Page, pk=page_id)
        if page.has_change_permission(request):
            if page.in_navigation:
                page.in_navigation = False
                val = 0
            else:
                page.in_navigation = True
                val = 1
            page.save(force_state=Page.MODERATOR_NEED_APPROVEMENT)
            return render_admin_menu_item(request, page)
        return HttpResponseForbidden(_("You do not have permission to change this page's in_navigation status"))
    
    def add_plugin(self, request):
        if 'history' in request.path or 'recover' in request.path:
            return HttpResponse(str("error"))
        if request.method == "POST":
            plugin_type = request.POST['plugin_type']
            page_id = request.POST.get('page_id', None)
            parent = None
            if page_id:
                page = get_object_or_404(Page, pk=page_id)
                placeholder = request.POST['placeholder'].lower()
                language = request.POST['language']
                position = CMSPlugin.objects.filter(page=page, language=language, placeholder=placeholder).count()
                limits = settings.CMS_PLACEHOLDER_CONF.get("%s %s" % (page.get_template(), placeholder), {}).get('limits', None)
                if not limits:
                    limits = settings.CMS_PLACEHOLDER_CONF.get(placeholder, {}).get('limits', None)
                if limits:
                    global_limit = limits.get("global")
                    type_limit = limits.get(plugin_type)
                    if global_limit and position >= global_limit:
                        return HttpResponseBadRequest("This placeholder already has the maximum number of plugins")
                    elif type_limit:
                        type_count = CMSPlugin.objects.filter(page=page, language=language, placeholder=placeholder, plugin_type=plugin_type).count()
                        if type_count >= type_limit:
                            return HttpResponseBadRequest("This placeholder already has the maximum number allowed %s plugins.'%s'" % plugin_type)
            else:
                parent_id = request.POST['parent_id']
                parent = get_object_or_404(CMSPlugin, pk=parent_id)
                page = parent.page
                placeholder = parent.placeholder
                language = parent.language
                position = None
    
            if not page.has_change_permission(request):
                return HttpResponseForbidden(_("You do not have permission to change this page"))
    
            # Sanity check to make sure we're not getting bogus values from JavaScript:
            if not language or not language in [ l[0] for l in settings.LANGUAGES ]:
                return HttpResponseBadRequest(_("Language must be set to a supported language!"))
            
            plugin = CMSPlugin(page=page, language=language, plugin_type=plugin_type, position=position, placeholder=placeholder) 
    
            if parent:
                plugin.parent = parent
            plugin.save()
            if 'reversion' in settings.INSTALLED_APPS:
                page.save()
                save_all_plugins(request, page)
                reversion.revision.user = request.user
                plugin_name = unicode(plugin_pool.get_plugin(plugin_type).name)
                reversion.revision.comment = _(u"%(plugin_name)s plugin added to %(placeholder)s") % {'plugin_name':plugin_name, 'placeholder':placeholder}
            return HttpResponse(str(plugin.pk))
        raise Http404

    add_plugin = create_on_success(add_plugin)
    
    def edit_plugin(self, request, plugin_id):
        plugin_id = int(plugin_id)
        if not 'history' in request.path and not 'recover' in request.path:
            cms_plugin = get_object_or_404(CMSPlugin, pk=plugin_id)
            instance, plugin_admin = cms_plugin.get_plugin_instance(self.admin_site)
            if not cms_plugin.page.has_change_permission(request):
                raise PermissionDenied 
        else:
            # history view with reversion
            from reversion.models import Version
            version_id = request.path.split("/edit-plugin/")[0].split("/")[-1]
            Version.objects.get(pk=version_id)
            version = get_object_or_404(Version, pk=version_id)
            revs = [related_version.object_version for related_version in version.revision.version_set.all()]
            # TODO: check permissions
            
            for rev in revs:
                obj = rev.object
                if obj.__class__ == CMSPlugin and obj.pk == plugin_id:
                    cms_plugin = obj
                    break
            inst, plugin_admin = cms_plugin.get_plugin_instance(self.admin_site)
            instance = None
            if cms_plugin.get_plugin_class().model == CMSPlugin:
                instance = cms_plugin
            else:
                for rev in revs:
                    obj = rev.object
                    if hasattr(obj, "cmsplugin_ptr_id") and int(obj.cmsplugin_ptr_id) == int(cms_plugin.pk):
                        instance = obj
                        break
            if not instance:
                raise Http404("This plugin is not saved in a revision")
        
        plugin_admin.cms_plugin_instance = cms_plugin
        plugin_admin.placeholder = cms_plugin.placeholder # TODO: what for reversion..? should it be inst ...?
        
        if request.method == "POST":
            # set the continue flag, otherwise will plugin_admin make redirect to list
            # view, which actually does'nt exists
            request.POST['_continue'] = True
        
        if 'reversion' in settings.INSTALLED_APPS and ('history' in request.path or 'recover' in request.path):
            # in case of looking to history just render the plugin content
            context = RequestContext(request)
            return render_to_response(plugin_admin.render_template, plugin_admin.render(context, instance, plugin_admin.placeholder))
        
        
        if not instance:
            # instance doesn't exist, call add view
            response = plugin_admin.add_view(request)
     
        else:
            # already saved before, call change view
            # we actually have the instance here, but since i won't override
            # change_view method, is better if it will be loaded again, so
            # just pass id to plugin_admin
            response = plugin_admin.change_view(request, str(plugin_id))
        
        if request.method == "POST" and plugin_admin.object_successfully_changed:
            # if reversion is installed, save version of the page plugins
            if 'reversion' in settings.INSTALLED_APPS:
                # perform this only if object was successfully changed
                cms_plugin.page.save()
                save_all_plugins(request, cms_plugin.page, [cms_plugin.pk])
                reversion.revision.user = request.user
                plugin_name = unicode(plugin_pool.get_plugin(cms_plugin.plugin_type).name)
                reversion.revision.comment = _(u"%(plugin_name)s plugin edited at position %(position)s in %(placeholder)s") % {'plugin_name':plugin_name, 'position':cms_plugin.position, 'placeholder': cms_plugin.placeholder}
                
            # read the saved object from plugin_admin - ugly but works
            saved_object = plugin_admin.saved_object
            
            context = {
                'CMS_MEDIA_URL': settings.CMS_MEDIA_URL, 
                'plugin': saved_object, 
                'is_popup': True, 
                'name': unicode(saved_object), 
                "type": saved_object.get_plugin_name(),
                'plugin_id': plugin_id,
                'icon': force_escape(escapejs(saved_object.get_instance_icon_src())),
                'alt': force_escape(escapejs(saved_object.get_instance_icon_alt())),
            }
            return render_to_response('admin/cms/page/plugin_forms_ok.html', context, RequestContext(request))
            
        return response
        
    edit_plugin = create_on_success(edit_plugin)

    def move_plugin(self, request):
        if request.method == "POST" and not 'history' in request.path:
            pos = 0
            page = None
            if 'ids' in request.POST:
                for id in request.POST['ids'].split("_"):
                    plugin = CMSPlugin.objects.get(pk=id)
                    if not page:
                        page = plugin.page
                    
                    if not page.has_change_permission(request):
                        raise Http404
        
                    if plugin.position != pos:
                        plugin.position = pos
                        plugin.save()
                    pos += 1
            elif 'plugin_id' in request.POST:
                plugin = CMSPlugin.objects.get(pk=int(request.POST['plugin_id']))
                placeholder = request.POST['placeholder']
                placeholders = get_placeholders(request, plugin.page.template)
                if not placeholder in placeholders:
                    return HttpResponse(str("error"))
                plugin.placeholder = placeholder
                position = 0
                try:
                    position = CMSPlugin.objects.filter(page=plugin.page_id, placeholder=placeholder).order_by('position')[0].position + 1
                except IndexError:
                    pass
                plugin.position = position
                plugin.save()
            else:
                HttpResponse(str("error"))
            if page and 'reversion' in settings.INSTALLED_APPS:
                page.save()
                save_all_plugins(request, page)
                reversion.revision.user = request.user
                reversion.revision.comment = unicode(_(u"Plugins where moved")) 
            return HttpResponse(str("ok"))
        else:
            return HttpResponse(str("error"))
            
    move_plugin = create_on_success(move_plugin)
    
    def remove_plugin(self, request):
        if request.method == "POST" and not 'history' in request.path:
            plugin_id = request.POST['plugin_id']
            plugin = get_object_or_404(CMSPlugin, pk=plugin_id)
            page = plugin.page
            
            if not page.has_change_permission(request):
                    raise Http404
            
            if settings.CMS_MODERATOR and page.is_under_moderation():
                plugin.delete()
            else:
                plugin.delete_with_public()
                
            plugin_name = unicode(plugin_pool.get_plugin(plugin.plugin_type).name)
            comment = _(u"%(plugin_name)s plugin at position %(position)s in %(placeholder)s was deleted.") % {'plugin_name':plugin_name, 'position':plugin.position, 'placeholder':plugin.placeholder}
            if 'reversion' in settings.INSTALLED_APPS:
                save_all_plugins(request, page)
                page.save()
                reversion.revision.user = request.user
                reversion.revision.comment = comment
            return HttpResponse("%s,%s" % (plugin_id, comment))
        raise Http404
    
    remove_plugin = create_on_success(remove_plugin)
        
    def change_moderation(self, request, page_id):
        """Called when user clicks on a moderation checkbox in tree vies, so if he
        wants to add/remove/change moderation required by him. Moderate is sum of
        mask values.
        """
        if request.method != 'POST':
            return HttpResponseNotAllowed
        page = get_object_or_404(Page, id=page_id)
        moderate = request.POST.get('moderate', None)
        if moderate is not None and page.has_moderate_permission(request):
            try:
                moderate = int(moderate)
            except:
                moderate = 0
            
            if moderate == 0:
                # kill record with moderation which equals zero
                try:
                    page.pagemoderator_set.get(user=request.user).delete()
                except ObjectDoesNotExist:
                    pass
                return render_admin_menu_item(request, page)
            elif moderate <= MASK_PAGE + MASK_CHILDREN + MASK_DESCENDANTS:
                page_moderator, created = page.pagemoderator_set.get_or_create(user=request.user)
                # split value to attributes
                page_moderator.set_decimal(moderate)
                page_moderator.save()
                return render_admin_menu_item(request, page)
        raise Http404
    
admin.site.register(Page, PageAdmin)<|MERGE_RESOLUTION|>--- conflicted
+++ resolved
@@ -1,31 +1,3 @@
-<<<<<<< HEAD
-=======
-# PLEASE, I HAD SORTED THIS IMPORTS ALREADY MILTIPLE TIMES, ALWAYS SOMEBODY
-# BREAKS THEM! JUST KEEP THEM AS THEY ARE, THX PETER.
-from django.db import transaction
-
-import os
-from copy import deepcopy
-from django import template
-from django.conf import settings
-from django.contrib import admin
-from django.contrib.admin.options import IncorrectLookupParameters
-from django.contrib.admin.util import unquote, get_deleted_objects
-from django.contrib.sites.models import Site
-from django.core.exceptions import PermissionDenied, ObjectDoesNotExist
-from django.core.urlresolvers import reverse
-from django.forms import Widget, Textarea, CharField
-from django.http import HttpResponseRedirect, HttpResponse, Http404, \
-    HttpResponseBadRequest, HttpResponseForbidden
-from django.shortcuts import render_to_response, get_object_or_404
-from django.template.context import RequestContext
-from django.template.defaultfilters import title
-from django.utils.encoding import force_unicode
-from django.utils.functional import curry
-from django.utils.text import capfirst
-from django.utils.translation import ugettext as _
-
->>>>>>> de76695c
 from cms.admin.change_list import CMSChangeList
 from cms.admin.dialog.views import get_copy_dialog
 from cms.admin.forms import PageForm, PageAddForm
@@ -64,9 +36,9 @@
 from django.template.context import RequestContext
 from django.template.defaultfilters import title, escape, force_escape, escapejs
 from django.utils.encoding import force_unicode
-from django.utils.functional import curry
 from django.utils.text import capfirst
 from django.utils.translation import ugettext as _
+from django.db import transaction
 import os
 
 
