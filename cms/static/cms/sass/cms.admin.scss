@charset "utf-8";
/*!
 * @copyright: https://github.com/django-cms/django-cms
 */

$pagetree: true;

//##############################################################################
// IMPORT SETTINGS
@import "settings/all";
@import "mixins/all";

//##############################################################################
// IMPORT COMPONENTS
@import "components/iconography";


a.btn.cms-action-btn {
<<<<<<< HEAD
    color: var(--dca-gray-darkest);
    border: 1px solid var(--dca-gray-lighter, #ddd);
=======
    color: var(--dca-gray-darkest, var(--body-fg));
    border: 1px solid var(--dca-gray-lighter, #ddd);
    border-radius: $border-radius-base;
>>>>>>> 1c208a8c
    position: relative;
    display: inline-flex;
    padding: 0 !important;
    align-items: center;
    justify-content: center;
    width: 34px;
    margin-top: -12px !important;
    box-sizing: border-box;
    bottom: -6px;
    cursor: pointer;
    height: 34px;
}

span.cms-empty-action {
    width: calc( 34px + 4px);
    display: inline-flex;
    position: relative;
}

a.btn.cms-action-btn span
{
    font-family: django-cms-iconfont;
    font-size: 120%;
}

a.btn.cms-action-btn img {
    width: 20px;
    height: 20px;
}

a.btn.cms-action-btn.inactive:link,
a.btn.cms-action-btn.inactive:visited {
    color: var(--dca-gray-lighter, var(--border-color, #ccc))  !important;
}


/* disable clicking for inactive buttons */
.btn.cms-action-btn.inactive {
    pointer-events: none;
}

.btn.cms-action-btn.inactive img {
    opacity: 0.5;
}

/* set size and spacing between for the action icons */
a.btn.cms-action-btn img {
    width: 20px;
    height: 20px;
    margin-right: 4px;
}


/*-------------------------------------
This governs the drop-down behaviour
extending the pagetree classes provided by CMS
---------------------------------------*/

.cms-actions-dropdown-menu {
    display: none;
    position: absolute;
    top: 30px;
    right: -1px;
    z-index: 1000;
    min-width: 180px;
    margin: 0;
    padding: 0 !important;
    border-radius: 5px;
    background: #fff;
    box-shadow: 0 0 10px rgba(0,0,0,.25);
    -webkit-transform: translateZ(0);
    transform: translateZ(0);
}

/* Dropdown menu shadow */
.cms-actions-dropdown-menu::before {
    content: "";
    position: absolute;
    left: 100%;
    z-index: -1;
    width: 10px;
    height: 10px;
    margin-left: -5px;
    background-color: var(--dca-white, var(--body-bg, #fff));
    box-shadow: 0 0 10px rgba(0,0,0,.25);
    -webkit-transform: rotate(45deg) translateZ(0);
    transform: rotate(45deg) translateZ(0);
  }

.cms-actions-dropdown-menu.open {
    display: block;
    width: fit-content;
}

.cms-actions-dropdown-menu.closed {
    display: none;
}

.cms-actions-dropdown-menu-arrow-right-top::before {
    top: 16px;
}

/* add shadow on burger menu trigger */
a.btn.cms-action-btn:hover, a.btn.cms-action-btn.open {
    box-shadow: inset 0 3px 5px rgba(0,0,0,.125);
}

/* style for each option row */
ul.cms-actions-dropdown-menu-inner {
    margin: 0;
    padding: 0 !important;
    border-radius: 5px;
    background-color: var(--dca-white, var(--body-bg, #fff));
    overflow: hidden;
}

ul.cms-actions-dropdown-menu-inner li {
    border: 0px solid transparent;
    padding: 0;
    list-style-type: none;
    a, a:visited, a:link, a:link:visited {
        color: $dropdown-link-color;
        &:hover {
            color: $white;
            border: 0px solid $gray-lighter;
            background-color: $color-primary;

        }
    }
}
ul.cms-actions-dropdown-menu-inner li a:hover {
}

a.cms-actions-dropdown-menu-item-anchor {
    display: block;
    line-height: 1.5;
    text-align: left;
    text-decoration: none;
    padding: 10px 15px;
    border-top-left-radius: 5px;
    border-top-right-radius: 5px;
}

/* set the size of the option icon */
a.cms-actions-dropdown-menu-item-anchor span.cms-icon {
    width: 20px;
    height: 20px;
    margin-right: 10px;
    vertical-align: middle;
}
/* disable any inactive option */
a.cms-actions-dropdown-menu-item-anchor.inactive {
    cursor: not-allowed;
    pointer-events: none;
    opacity: 0.3;
    filter: alpha(opacity=30);
}

/* Finally center indicators in django changelist view */

.change-list table tbody td .cms-pagetree-node-state,
.change-list table tbody td .cms-pagetree-dropdown-trigger {
    vertical-align: middle;
}

.change-list table tbody .field-indicator,
.change-list table thead .column-indicator
 {
    text-align: center;
}

.change-list table {
    tbody .field-list_actions,
    thead .column-list_actions  {
        width: 1%;
        white-space: nowrap;
        .cms-burger-menu {
            margin-left: auto;
        }
    }
}


body:not(.djangocms-admin-style) #page_form_lang_tabs input[type="button"].selected {
    background-color: var(--button-bg);
    color: var(--button-fg)
}

body:not(.djangocms-admin-style) #page_form_lang_tabs input[type="button"] {
    background-color: var(--darkened-bg);
    border: 1px solid var(--border-color);
    color: var(--body-fg)
}<|MERGE_RESOLUTION|>--- conflicted
+++ resolved
@@ -16,14 +16,11 @@
 
 
 a.btn.cms-action-btn {
-<<<<<<< HEAD
     color: var(--dca-gray-darkest);
     border: 1px solid var(--dca-gray-lighter, #ddd);
-=======
     color: var(--dca-gray-darkest, var(--body-fg));
     border: 1px solid var(--dca-gray-lighter, #ddd);
     border-radius: $border-radius-base;
->>>>>>> 1c208a8c
     position: relative;
     display: inline-flex;
     padding: 0 !important;
