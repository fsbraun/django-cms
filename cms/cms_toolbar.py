--- conflicted
+++ resolved
@@ -1,15 +1,10 @@
 # -*- coding: utf-8 -*-
-<<<<<<< HEAD
-=======
-import urllib
 from cms.constants import TEMPLATE_INHERITANCE_MAGIC
->>>>>>> 393d8e55
 from cms.exceptions import LanguageError
 from cms.utils.i18n import get_language_objects, get_language_object
 from django.contrib.sites.models import Site
 from cms.utils import get_language_from_request, get_cms_setting
 from cms.utils.compat.urls import urlencode
-from cms.constants import TEMPLATE_INHERITANCE_MAGIC, REFRESH, RIGHT
 from cms.toolbar_pool import toolbar_pool
 from cms.utils.permissions import get_user_sites_queryset, has_page_change_permission
 from django.conf import settings
@@ -67,26 +62,16 @@
         'position': 'last-child',
         'target': current_page.pk,
     }
-<<<<<<< HEAD
     child_url = '%s?%s' % (add_url, urlencode(child_data))
-    current_page_menu.add_modal_item(_('Add child page'), url=child_url, close_on_url_change=True,
-=======
-    child_url = '%s?%s' % (add_url, urllib.urlencode(child_data))
     current_page_menu.add_modal_item(_('Add child page'), url=child_url, close_on_url=toolbar.URL_CHANGE,
->>>>>>> 393d8e55
                                      disabled=not_edit_mode)
     sibling_data = {
         'position': 'last-child',
     }
     if current_page.parent_id:
         sibling_data['target'] = current_page.parent_id
-<<<<<<< HEAD
     sibling_url = '%s?%s' % (add_url, urlencode(sibling_data))
-    current_page_menu.add_modal_item(_('Add sibling page'), url=sibling_url, close_on_url_change=True,
-=======
-    sibling_url = '%s?%s' % (add_url, urllib.urlencode(sibling_data))
     current_page_menu.add_modal_item(_('Add sibling page'), url=sibling_url, close_on_url=toolbar.URL_CHANGE,
->>>>>>> 393d8e55
                                      disabled=not_edit_mode)
     current_page_menu.add_break(PAGE_MENU_SECOND_BREAK)
     # advanced settings
