from _IPython.genutils import page
<<<<<<< HEAD
from cms.utils.page import get_available_slug
=======
>>>>>>> e88c2856
import sys
import urllib2
from os.path import join
from datetime import datetime, date
from django.db import models
from django.db.models import Q
from django.contrib.auth.models import User, Group
from django.utils.translation import ugettext_lazy as _
from django.core.urlresolvers import reverse
from django.contrib.sites.models import Site
from django.shortcuts import get_object_or_404
from django.utils.safestring import mark_safe
from django.template.loader import render_to_string
from django.core.exceptions import ValidationError, ObjectDoesNotExist
from publisher import Publisher, Mptt
from publisher.errors import MpttCantPublish
from cms.utils.urlutils import urljoin
import mptt
from cms import settings
from cms.models.managers import PageManager, TitleManager, PagePermissionsPermissionManager,\
    BasicPagePermissionManager, PagePermissionManager, PageModeratorStateManager
from cms.models import signals as cms_signals

if 'reversion' in settings.INSTALLED_APPS:
    import reversion

# NOTE: those are not just numbers!! we will do binary AND on them,
# so pay attention when adding/changing them, or MASKs..
ACCESS_PAGE = 1
ACCESS_CHILDREN = 2 # just immediate children (1 level)
ACCESS_PAGE_AND_CHILDREN = 3 # just immediate children (1 level)
ACCESS_DESCENDANTS = 4 
ACCESS_PAGE_AND_DESCENDANTS = 5

# binary masks for ACCESS permissions
MASK_PAGE = 1
MASK_CHILDREN = 2
MASK_DESCENDANTS = 4

ACCESS_CHOICES = (
    (ACCESS_PAGE, _('Current page')),
    (ACCESS_CHILDREN, _('Page children (immediate)')),
    (ACCESS_PAGE_AND_CHILDREN, _('Page and children (immediate)')),
    (ACCESS_DESCENDANTS, _('Page descendants')),
    (ACCESS_PAGE_AND_DESCENDANTS, _('Page and descendants')),
)


#try:
#    tagging = models.get_app('tagging')
#    from tagging.fields import TagField
#except ImproperlyConfigured:
#    tagging = False

#if not settings.CMS_TAGGING:
#    tagging = False

class Page(Publisher, Mptt):
    """
    A simple hierarchical page model
    """
    MODERATOR_CHANGED = 0
    MODERATOR_NEED_APPROVEMENT = 1
    MODERATOR_APPROVED = 10
    # special case - page was approved, but some of page parents if not approved yet
    MODERATOR_APPROVED_WAITING_FOR_PARENTS = 11
    
    moderator_state_choices = (
        (MODERATOR_CHANGED, _('changed')),
        (MODERATOR_NEED_APPROVEMENT, _('req. app.')),
        (MODERATOR_APPROVED, _('approved')),
        (MODERATOR_APPROVED_WAITING_FOR_PARENTS, _('app. par.')),
    )
    
    author = models.ForeignKey(User, verbose_name=_("author"), limit_choices_to={'page__isnull' : False})
    parent = models.ForeignKey('self', null=True, blank=True, related_name='children', db_index=True)
    creation_date = models.DateTimeField(editable=False, default=datetime.now)
    publication_date = models.DateTimeField(_("publication date"), null=True, blank=True, help_text=_('When the page should go live. Status must be "Published" for page to go live.'), db_index=True)
    publication_end_date = models.DateTimeField(_("publication end date"), null=True, blank=True, help_text=_('When to expire the page. Leave empty to never expire.'), db_index=True)
    login_required = models.BooleanField(_('login required'), default=False)
    in_navigation = models.BooleanField(_("in navigation"), default=True, db_index=True)
    soft_root = models.BooleanField(_("soft root"), db_index=True, default=False, help_text=_("All ancestors will not be displayed in the navigation"))
    reverse_id = models.CharField(_("id"), max_length=40, db_index=True, blank=True, null=True, help_text=_("An unique identifier that is used with the page_url templatetag for linking to this page"))
    navigation_extenders = models.CharField(_("navigation extenders"), max_length=80, db_index=True, blank=True, null=True, choices=settings.CMS_NAVIGATION_EXTENDERS)
    published = models.BooleanField(_("is published"), blank=True)
    
    template = models.CharField(_("template"), max_length=100, choices=settings.CMS_TEMPLATES, help_text=_('The template used to render the content.'))
    sites = models.ManyToManyField(Site, help_text=_('The site(s) the page is accessible at.'), verbose_name=_("sites"))
    
    moderator_state = models.SmallIntegerField(_('moderator state'), choices=moderator_state_choices, default=MODERATOR_NEED_APPROVEMENT, blank=True)
    
    # Managers
    objects = PageManager()
    permissions = PagePermissionsPermissionManager()

    class Meta:
        verbose_name = _('page')
        verbose_name_plural = _('pages')
        ordering = ('tree_id', 'lft')
    
    def __unicode__(self):
        slug = self.get_slug(fallback=True)
        if slug is None:
            return u'' # otherwise we get unicode decode errors
        else:
            return slug
        
    
    def move_page(self, target, position='first-child'):
        """Called from admin interface when page is moved. Should be used on
        all the places which are changing page position. Used like an interface
        to mptt, but after move is done page_moved signal is fired.
        """
        self.move_to(target, position)
        # fire signal
        
        self.force_moderation_action = PageModeratorState.ACTION_MOVE
        self.save(change_state=True) # always save the page after move, because of publihser
        
        cms_signals.page_moved.send(sender=Page, instance=self)
        
    def copy_page(self, target, site, position='first-child', copy_permissions=True, copy_moderation=True):
        print "copy page", self.pagemoderator_set.all()
        
        """
        copy a page and all its descendants to a new location
        
        Doesn't checks for add page permissions anymore, this is done in PageAdmin.
        """
        from cms.utils.moderator import update_moderation_message
        
        descendants = [self] + list(self.get_descendants().filter(sites__pk=site.pk).order_by('-rght'))
        tree = [target]
        level_dif = self.level - target.level - 1
        first = True
        for page in descendants:
            new_level = page.level - level_dif
            dif = new_level - tree[-1].level 
            if dif < 0:
                tree = tree[:dif-1]
           
            titles = list(page.title_set.all())
            plugins = list(page.cmsplugin_set.all().order_by('tree_id', '-rght'))
            
            origin_id = page.id
            # IMPORTANT NOTE: self gets changed in next few lines to page!!
            
            page.pk = None
            page.level = None
            page.rght = None
            page.lft = None
            page.tree_id = None
            page.status = Page.MODERATOR_CHANGED
            page.parent = tree[-1]
            page.public_id = None
            page.reverse_id = None
            page.save()
            
            update_moderation_message(page, _('Page was copied.'))
                        
            # copy moderation, permissions if necessary
            if settings.CMS_PERMISSION and copy_permissions:
                for permission in PagePermission.objects.filter(page__id=origin_id):
                    permission.pk = None
                    permission.page = page
                    permission.save()
<<<<<<< HEAD
=======
                    print "cp", permission 
>>>>>>> e88c2856
            
            if settings.CMS_MODERATOR and copy_moderation:
                for moderator in PageModerator.objects.filter(page__id=origin_id):
                    moderator.pk = None
                    moderator.page = page
                    moderator.save()
<<<<<<< HEAD
=======
                    print "cm", moderator 
>>>>>>> e88c2856
            
            if first:
                first = False
                page.move_to(target, position)
            page.sites = [site]
            for title in titles:
                title.pk = None
                title.public_id = None
                title.page = page
                title.slug = get_available_slug(title)
                title.save()
            ptree = []
            for p in plugins:
                plugin, cls = p.get_plugin_instance()
                p.page = page
                p.pk = None
                p.id = None
                p.tree_id = None
                p.lft = None
                p.rght = None
                p.public_id = None
                if p.parent:
                    pdif = p.level - ptree[-1].level
                    if pdif < 0:
                        ptree = ptree[:pdif-1]
                    p.parent = ptree[-1]
                    if pdif != 0:
                        ptree.append(p)
                else:
                    ptree = [p]
                p.level = None
                p.save()
                if plugin:
                    plugin.pk = p.pk
                    plugin.id = p.pk
                    plugin.page = page
                    plugin.tree_id = p.tree_id
                    plugin.lft = p.lft
                    plugin.rght = p.rght
                    plugin.level = p.level
                    plugin.cmsplugin_ptr = p
                    plugin.save()
            if dif != 0:
                tree.append(page)
    
    def save(self, no_signals=False, change_state=True):
        # Published pages should always have a publication date
        print "save()", no_signals, change_state
        publish_directly = False
        
        created = not bool(self.pk)
        if settings.CMS_MODERATOR:
            if change_state:
                if self.moderator_state is not Page.MODERATOR_CHANGED:
                    # always change state to need approvement when there is some change
                    self.moderator_state = Page.MODERATOR_NEED_APPROVEMENT
                
                if self.pk and not self.get_moderator_queryset().count():
                    # existing page without moderator - publish it directly
                    publish_directly = True
        elif change_state:
            publish_directly = True
        
        print ">> page.save()"
        
        if self.publication_date is None and self.published:
            self.publication_date = datetime.now()
        # Drafts should not, unless they have been set to the future
        if self.published:
            if settings.CMS_SHOW_START_DATE:
                if self.publication_date and self.publication_date <= datetime.now():
                    self.publication_date = None
            else:
                self.publication_date = None
        if self.reverse_id == "":
            self.reverse_id = None
        
        if no_signals:# ugly hack because of mptt
            super(Page, self).save_base(cls=self.__class__)
        else:
            super(Page, self).save()
            
        if publish_directly or \
            created and self.pk and not self.get_moderator_queryset().count():
            print "-- publish directly"
            self.publish()
            
        
            
    def get_calculated_status(self):
        """
        get the calculated status of the page based on published_date,
        published_end_date, and status
        """
        if settings.CMS_SHOW_START_DATE:
            if self.publication_date > datetime.now():
                return False
        
        if settings.CMS_SHOW_END_DATE and self.publication_end_date:
            if self.publication_end_date < datetime.now():
                return True

        return self.published
    calculated_status = property(get_calculated_status)
        
    def get_languages(self):
        """
        get the list of all existing languages for this page
        """
        titles = Title.objects.filter(page=self)
        if not hasattr(self, "languages_cache"):
            languages = []
            for t in titles:
                if t.language not in languages:
                    languages.append(t.language)
            self.languages_cache = languages
        return self.languages_cache

    def get_absolute_url(self, language=None, fallback=True):
        if settings.CMS_FLAT_URLS:
            path = self.get_slug(language, fallback)
        else:
            path = self.get_path(language, fallback)
        return urljoin(reverse('pages-root'), path)
    
    def get_cached_ancestors(self, ascending=True):
        if ascending:
            if not hasattr(self, "ancestors_ascending"):
                self.ancestors_ascending = list(self.get_ancestors(ascending)) 
            return self.ancestors_ascending
        else:
            if not hasattr(self, "ancestors_descending"):
                self.ancestors_descending = list(self.get_ancestors(ascending))
            return self.ancestors_descending
    
    def get_title_obj(self, language=None, fallback=True, version_id=None, force_reload=False):
        """Helper function for accessing wanted / current title. 
        If wanted title doesn't exists, EmptyTitle instance will be returned.
        """
        self._get_title_cache(language, fallback, version_id, force_reload)
        if self.title_cache:
            return self.title_cache
        return EmptyTitle()
    
    def get_title_obj_attribute(self, attrname, language=None, fallback=True, version_id=None, force_reload=False):
        """Helper function for getting attribute or None from wanted/current title.
        """
        try:
            return getattr(self.get_title_obj(language, fallback, version_id, force_reload), attrname)
        except AttributeError:
            return None
    
    def get_path(self, language=None, fallback=True, version_id=None, force_reload=False):
        """
        get the path of the page depending on the given language
        """
        return self.get_title_obj_attribute("path", language, fallback, version_id, force_reload)

    def get_slug(self, language=None, fallback=True, version_id=None, force_reload=False):
        """
        get the slug of the page depending on the given language
        """
        return self.get_title_obj_attribute("slug", language, fallback, version_id, force_reload)
        
    def get_title(self, language=None, fallback=True, version_id=None, force_reload=False):
        """
        get the title of the page depending on the given language
        """
        return self.get_title_obj_attribute("title", language, fallback, version_id, force_reload)
    
    def get_menu_title(self, language=None, fallback=False, version_id=None, force_reload=False):
        """
        get the menu title of the page depending on the given language
        """
        menu_title = self.get_title_obj_attribute("menu_title", language, fallback, version_id, force_reload)
        if not menu_title:
            return self.get_title(language, True, version_id, force_reload)
        return menu_title
    
    def get_page_title(self, language=None, fallback=False, version_id=None, force_reload=False):
        """
        get the page title of the page depending on the given language
        """
        page_title = self.get_title_obj_attribute("page_title", language, fallback, version_id, force_reload)
        if not page_title:
            return self.get_menu_title(language, True, version_id, force_reload)
        return page_title

    def get_meta_description(self, language=None, fallback=True, version_id=None, force_reload=False):
        """
        get content for the description meta tag for the page depending on the given language
        """
        return self.get_title_obj_attribute("meta_description", language, fallback, version_id, force_reload)

    def get_meta_keywords(self, language=None, fallback=True, version_id=None, force_reload=False):
        """
        get content for the keywords meta tag for the page depending on the given language
        """
        return self.get_title_obj_attribute("meta_keywords", language, fallback, version_id, force_reload)
        
    def get_application_urls(self, language=None, fallback=True, version_id=None, force_reload=False):
        """
        get application urls conf for application hook
        """
        return self.get_title_obj_attribute("application_urls", language, fallback, version_id, force_reload)
    
    def get_redirect(self, language=None, fallback=True, version_id=None, force_reload=False):
        """
        get redirect
        """
        return self.get_title_obj_attribute("redirect", language, fallback, version_id, force_reload)
    
    def _get_title_cache(self, language, fallback, version_id, force_reload):
        default_lang = False
        if not language:
            default_lang = True
            language = settings.CMS_DEFAULT_LANGUAGE
        load = False
        if not hasattr(self, "title_cache"):
            load = True
        elif self.title_cache and self.title_cache.language != language and language and not default_lang:
            load = True
        elif fallback and not self.title_cache:
            load = True 
        if force_reload:
            load = True
        if load:
            if version_id:
                from reversion.models import Version
                version = get_object_or_404(Version, pk=version_id)
                revs = [related_version.object_version for related_version in version.revision.version_set.all()]
                for rev in revs:
                    obj = rev.object
                    if obj.__class__ == Title:
                        if obj.language == language and obj.page_id == self.pk:
                            self.title_cache = obj
                if not self.title_cache and fallback:
                    for rev in revs:
                        obj = rev.object
                        if obj.__class__ == Title:
                            if obj.page_id == self.pk:
                                self.title_cache = obj
            else:
                self.title_cache = Title.objects.get_title(self, language, language_fallback=fallback)
                
    def get_template(self):
        """
        get the template of this page.
        """
        return self.template

    def get_template_name(self):
        """
        get the template of this page if defined or if closer parent if
        defined or DEFAULT_PAGE_TEMPLATE otherwise
        """
        template = None
        if self.template:
            template = self.template
        if not template:
            for p in self.get_ancestors(ascending=True):
                if p.template:
                    template =  p.template
                    break
        if not template:
            template = settings.CMS_TEMPLATES[0][0]
        for t in settings.CMS_TEMPLATES:
            if t[0] == template:
                return t[1] 
        return _("default")

    #def traductions(self):
    #    langs = ""
    #    for lang in self.get_languages():
    #        langs += '%s, ' % lang
    #    return langs[0:-2]

    def has_change_permission(self, request):
        opts = self._meta
        if request.user.is_superuser:
            return True
        return request.user.has_perm(opts.app_label + '.' + opts.get_change_permission()) and \
            self.has_generic_permission(request, "change")
    
    def has_delete_permission(self, request):
        opts = self._meta
        if request.user.is_superuser:
            return True
        return request.user.has_perm(opts.app_label + '.' + opts.get_delete_permission()) and \
            self.has_generic_permission(request, "delete")
    
    def has_publish_permission(self, request):
        return self.has_generic_permission(request, "publish")
    
    def has_softroot_permission(self, request):
        return self.has_generic_permission(request, "softroot")
    
    def has_change_permissions_permission(self, request):
        """Has user ability to change permissions for current page?
        """
        print ">> hsc:", self.has_generic_permission(request, "change_permissions")
        return self.has_generic_permission(request, "change_permissions")
    
    def has_add_permission(self, request):
        """Has user ability to add page under current page?
        """
        return self.has_generic_permission(request, "add")
    
    def has_move_page_permission(self, request):
        """Has user ability to move current page?
        """
        return self.has_generic_permission(request, "move_page")
    
    def has_moderate_permission(self, request):
        """Has user ability to moderate current page? If moderation isn't 
        installed, nobody can moderate.
        """
        if not settings.CMS_MODERATOR:
            return False
        return self.has_generic_permission(request, "moderate")
    
    def has_generic_permission(self, request, type):
        """
        Return true if the current user has permission on the page.
        Return the string 'All' if the user has all rights.
        """
        if not request.user.is_authenticated() or not request.user.is_staff:
            return False
        if not settings.CMS_PERMISSION or request.user.is_superuser:
            return True
        
        att_name = "permission_%s_cache" % type
        if not hasattr(self, "permission_user_cache") or not hasattr(self, att_name) or request.user.pk != self.permission_user_cache.pk:
            func = getattr(Page.permissions, "get_%s_id_list" % type)
            permission = func(request.user)
            self.permission_user_cache = request.user
            if permission == "All" or self.id in permission:
                setattr(self, att_name, True)
                self.permission_edit_cache = True
            else:
                setattr(self, att_name, False)
        return getattr(self, att_name)
    
    def is_home(self):
        if self.parent_id:
            return False
        else:
            return Page.objects.filter(parent=None).order_by('tree_id', 'lft')[0].pk == self.pk
            
    def get_media_path(self, filename):
        """
        Returns path (relative to MEDIA_ROOT/MEDIA_URL) to directory for storing page-scope files.
        This allows multiple pages to contain files with identical names without namespace issues.
        Plugins such as Picture can use this method to initialise the 'upload_to' parameter for 
        File-based fields. For example:
            image = models.ImageField(_("image"), upload_to=CMSPlugin.get_media_path)
        where CMSPlugin.get_media_path calls self.page.get_media_path
        
        This location can be customised using the CMS_PAGE_MEDIA_PATH setting
        """
        return join(settings.CMS_PAGE_MEDIA_PATH, "%d" % self.id, filename)
    
    def last_page_state(self):
        if settings.CMS_MODERATOR:
            # unknown state if no moderator
            try:
                return self.pagemoderatorstate_set.all().order_by('-created')[0]
            except IndexError:
                pass
        return None
    
    def get_moderator_queryset(self):
        """Returns ordered set of all PageModerator instances, which should 
        moderate this page
        """
        if not settings.CMS_MODERATOR:
            return PageModerator.objects.get_empty_query_set()
        
        q = Q(page__tree_id=self.tree_id, page__level__lt=self.level, moderate_descendants=True) | \
            Q(page__tree_id=self.tree_id, page__level=self.level - 1, moderate_children=True) | \
            Q(page__pk=self.pk, moderate_page=True)
        return PageModerator.objects.distinct().filter(q).order_by('page__level')
    
    def is_under_moderation(self):
        return bool(self.get_moderator_queryset().count())
    
    def is_approved(self):
        """Returns true, if page is approved and published, or approved, but
        parents are missing..
        """
        return self.moderator_state in (Page.MODERATOR_APPROVED, Page.MODERATOR_APPROVED_WAITING_FOR_PARENTS)
    
    def publish(self):
        """Overrides Publisher method, because there may be some descendants, which
        are waiting for parent to publish, so publish them if possible. 
        
        IMPORTANT: @See utils.moderator.approve_page for publishing permissions
        
        Returns: True if page was successfully published.
        """
        print ">> page.publish()"
        # clean moderation log
        self.pagemoderatorstate_set.all().delete()
        
        # can be this page published?
        if self.mptt_can_publish():
            self.moderator_state = Page.MODERATOR_APPROVED
        else:
            self.moderator_state = Page.MODERATOR_APPROVED_WAITING_FOR_PARENTS
        
        self.save(change_state=False)
        
        # TODO: create new version
        
        # publish, but only if all parents are published!! - this will need a flag
        try:
            published = super(Page, self).publish()
        except MpttCantPublish:
            return 
        
        # page was published, check if there are some childs, which are waiting
        # for publishing (because of the parent)
        publish_set = self.children.filter(moderator_state = Page.MODERATOR_APPROVED_WAITING_FOR_PARENTS)
        for page in publish_set:
            # recursive call to all childrens....
            page.moderator_state = Page.MODERATOR_APPROVED
            page.save(change_state=False)
            page.publish()
        
        return published
        
class Title(Publisher):
    language = models.CharField(_("language"), max_length=5, db_index=True)
    title = models.CharField(_("title"), max_length=255)
    menu_title = models.CharField(_("title"), max_length=255, blank=True, null=True, help_text=_("overwrite the title in the menu"))
    slug = models.SlugField(_("slug"), max_length=255, db_index=True, unique=False)
    path = models.CharField(_("path"), max_length=255, db_index=True)
    has_url_overwrite = models.BooleanField(_("has url overwrite"), default=False, db_index=True, editable=False)
    application_urls = models.CharField(_('application'), max_length=200, choices=settings.CMS_APPLICATIONS_URLS, blank=True, null=True, db_index=True)
    redirect = models.CharField(_("redirect"), max_length=255, blank=True, null=True)
    meta_description = models.TextField(_("description"), max_length=255, blank=True, null=True)
    meta_keywords = models.CharField(_("keywords"), max_length=255, blank=True, null=True)
    page_title = models.CharField(_("title"), max_length=255, blank=True, null=True, help_text=_("overwrite the title (html title tag)"))
    page = models.ForeignKey(Page, verbose_name=_("page"), related_name="title_set")
    creation_date = models.DateTimeField(_("creation date"), editable=False, default=datetime.now)
    
    objects = TitleManager()
    
    class Meta:
        unique_together = ('language', 'page')
    
    def __unicode__(self):
        return "%s (%s)" % (self.title, self.slug) 

    def save(self):
        # Build path from parent page's path and slug
        current_path = self.path
        parent_page = self.page.parent
        slug = u'%s' % self.slug
        if parent_page:
            self.path = u'%s/%s' % (Title.objects.get_title(parent_page, language=self.language, language_fallback=True).path, slug)
        else:
            self.path = u'%s' % slug
        super(Title, self).save()
        # Update descendants only if path changed
        if current_path != self.path:
            descendant_titles = Title.objects.filter(
                page__lft__gt=self.page.lft, 
                page__rght__lt=self.page.rght, 
                page__tree_id__exact=self.page.tree_id,
                language=self.language
            )
            for descendant_title in descendant_titles:
                descendant_title.path = descendant_title.path.replace(current_path, self.path, 1)
                descendant_title.save()

    @property
    def overwrite_url(self):
        """Return overrwriten url, or None
        """
        if self.has_url_overwrite:
            return self.path
        return None
        
        
class EmptyTitle(object):
    """Empty title object, can be returned from Page.get_title_obj() if required
    title object doesn't exists.
    """
    title = ""
    slug = ""
    path = ""
    meta_description = ""
    meta_keywords = ""
    redirect = ""
    has_url_overwite = False
    application_urls = ""
    menu_title = ""
    page_title = ""
    
    @property
    def overwrite_url(self):
        return None
    
    
class CMSPlugin(Publisher, Mptt):
    page = models.ForeignKey(Page, verbose_name=_("page"), editable=False)
    parent = models.ForeignKey('self', blank=True, null=True, editable=False)
    position = models.PositiveSmallIntegerField(_("position"), blank=True, null=True, editable=False)
    placeholder = models.CharField(_("slot"), max_length=50, db_index=True, editable=False)
    language = models.CharField(_("language"), max_length=5, blank=False, db_index=True, editable=False)
    plugin_type = models.CharField(_("plugin_name"), max_length=50, db_index=True, editable=False)
    creation_date = models.DateTimeField(_("creation date"), editable=False, default=datetime.now)
    
    def __unicode__(self):
        return ""
    
    def get_plugin_name(self):
        from cms.plugin_pool import plugin_pool
        return plugin_pool.get_plugin(self.plugin_type).name
    
    def get_short_description(self):
        return self.get_plugin_instance()[0].__unicode__()        
    
    def get_plugin_class(self):
        from cms.plugin_pool import plugin_pool
        return plugin_pool.get_plugin(self.plugin_type)
        
    def get_plugin_instance(self, admin=None):
        from cms.plugin_pool import plugin_pool
        plugin_class = plugin_pool.get_plugin(self.plugin_type)
        plugin = plugin_class(plugin_class.model, admin)# needed so we have the same signature as the original ModelAdmin
        if plugin.model != CMSPlugin: # and self.__class__ == CMSPlugin:
            # (if self is actually a subclass, getattr below would break)
            try:
                if hasattr(self, '_is_public_model'):
                    # if it is an public model all field names have public prefix
                    instance = getattr(self, 'public' + plugin.model.__name__.lower())
                else:
                    instance = getattr(self, plugin.model.__name__.lower())
                # could alternatively be achieved with:
                # instance = plugin_class.model.objects.get(cmsplugin_ptr=self)
            except (AttributeError, ObjectDoesNotExist):
                instance = None
        else:
            instance = self
        return instance, plugin
    
    def render_plugin(self, context={}, placeholder=None):
        instance, plugin = self.get_plugin_instance()
        if instance:
            template = plugin.render_template
            if not template:
                raise ValidationError("plugin has no render_template: %s" % plugin.__class__)
            return mark_safe(render_to_string(template, plugin.render(context, instance, placeholder)))
        else:
            return ""
            
    def get_media_path(self, filename):
        if self.page_id:
            return self.page.get_media_path(filename)
        else: # django 1.0.2 compatibility
            today = date.today()
            return join(settings.CMS_PAGE_MEDIA_PATH, str(today.year), str(today.month), str(today.day), filename)
            
    
    def get_instance_icon_src(self):
        """
        Get src URL for instance's icon
        """
        instance, plugin = self.get_plugin_instance()
        if instance:
            return plugin.icon_src(instance)
        else:
            return u''

    def get_instance_icon_alt(self):
        """
        Get alt text for instance's icon
        """
        instance, plugin = self.get_plugin_instance()
        if instance:
            return unicode(plugin.icon_alt(instance))
        else:
            return u''
    
      
        
        
if 'reversion' in settings.INSTALLED_APPS:        
    reversion.register(Page, follow=["title_set", "cmsplugin_set", "text", "picture"])
    reversion.register(CMSPlugin)
    reversion.register(Title)

################################################################################
# Permissions
################################################################################
    
class AbstractPagePermission(models.Model):
    """Abstract page permissions
    """
    # who:
    user = models.ForeignKey(User, verbose_name=_("user"), blank=True, null=True)
    group = models.ForeignKey(Group, verbose_name=_("group"), blank=True, null=True)
    
    # what:
    can_change = models.BooleanField(_("can edit"), default=True)
    can_add = models.BooleanField(_("can add"), default=True)
    can_delete = models.BooleanField(_("can delete"), default=True)
    can_change_softroot = models.BooleanField(_("can change soft-root"), default=False)
    can_publish = models.BooleanField(_("can publish"), default=True)
    can_change_permissions = models.BooleanField(_("can change permissions"), default=False, help_text=_("on page level"))
    can_move_page = models.BooleanField(_("can move"), default=True)
    can_moderate = models.BooleanField(_("can moderate"), default=True)
    
    class Meta:
        abstract = True
        
    @property
    def audience(self):
        """Return audience by priority, so: All or User, Group                
        """
        targets = filter(lambda item: item, (self.user, self.group,))
        return ", ".join([unicode(t) for t in targets]) or 'No one'
    
    def save(self, force_insert=False, force_update=False):
        if not self.user and not self.group:
            # don't allow `empty` objects
            return
        return super(AbstractPagePermission, self).save(force_insert, force_update)    

    
class GlobalPagePermission(AbstractPagePermission):
    """Permissions for all pages (global).
    """
    objects = BasicPagePermissionManager()
    
    class Meta:
        verbose_name = _('Page global permission')
        verbose_name_plural = _('Pages global permissions')
    
    __unicode__ = lambda self: "%s :: GLOBAL" % self.audience


class PagePermission(AbstractPagePermission):
    """Page permissions for single page
    """ 
    grant_on = models.IntegerField(_("Grant on"), choices=ACCESS_CHOICES, default=ACCESS_PAGE_AND_DESCENDANTS)
    page = models.ForeignKey(Page, null=True, blank=True, verbose_name=_("page"))
    
    objects = PagePermissionManager()
    
    class Meta:
        verbose_name = _('Page permission')
        verbose_name_plural = _('Page permissions')
        
    def __unicode__(self):
        page = self.page_id and unicode(self.page) or "None"
        return "%s :: %s has: %s" % (page, self.audience, unicode(dict(ACCESS_CHOICES)[self.grant_on][1]))


class PageUser(User):
    """Cms specific user data, required for permission system
    """
    created_by = models.ForeignKey(User, related_name="created_users")
    
    class Meta:
        verbose_name = _('User - page')
        verbose_name_plural = _('Users - page')
    
    #__unicode__ = lambda self: unicode(self.user)
        
class PageUserGroup(Group):
    """Cms specific group data, required for permission system 
    """
    #group = models.OneToOneField(Group)
    created_by = models.ForeignKey(User, related_name="created_usergroups")
    
    class Meta:
        verbose_name = _('User group - page')
        verbose_name_plural = _('User groups - page')
        
    #__unicode__ = lambda self: unicode(self.group)


################################################################################
# Moderation
################################################################################

class PageModerator(models.Model):
    """Page moderator holds user / page / moderation type states. User can be 
    assigned to any page (to which he haves permissions), and say which 
    moderation depth he requires.
    """
    
    MAX_MODERATION_LEVEL = sys.maxint # just an number
    
    page = models.ForeignKey(Page, verbose_name=_('Page')) 
    user = models.ForeignKey(User, verbose_name=_('User'))
    
    # TODO: permission stuff could be changed to this structure also, this gives
    # better querying performance
    moderate_page = models.BooleanField(_('Moderate page'), blank=True)
    moderate_children = models.BooleanField(_('Moderate children'), blank=True)
    moderate_descendants = models.BooleanField(_('Moderate descendants'), blank=True)
    
    class Meta:
        verbose_name=_('PageModerator')
        verbose_name_plural=_('PageModerator')
    
    def set_binary(self, state):
        """Converts and sets binary state to local attributes
        """
        self.moderate_page = state & MASK_PAGE
        self.moderate_children = state & MASK_CHILDREN
        self.moderate_descendants = state & MASK_DESCENDANTS
    
    def save(self, force_insert=False, force_update=False):
        """Just some logical stuff - if user haves moderate_descendants then
        moderate_children
        """
        if self.moderate_descendants:
            self.moderate_children = True
        super(PageModerator, self).save(force_insert, force_update)
    
    __unicode__ = lambda self: "%s: %s" % (unicode(self.user), unicode(self.page))
        

class PageModeratorState(models.Model):
    """PageModeratorState memories all actions made on page.
    Page can be in only one advanced state. 
    """
    ACTION_ADD = "ADD"
    ACTION_CHANGED = "CHA"
    
    ACTION_PUBLISH = "PUB"
    ACTION_UNPUBLISH = "UNP"
    ACTION_MOVE = "MOV"
    
    # advanced states
    ACTION_DELETE = "DEL"
    
    # approve state
    ACTION_APPROVE = "APP"
    
    _action_choices = (
        (ACTION_ADD, _('created')), 
        (ACTION_CHANGED, _('changed')), 
        (ACTION_DELETE, _('delete req.')),
        (ACTION_MOVE, _('move req.')),
        (ACTION_PUBLISH, _('publish req.')),
        (ACTION_UNPUBLISH, _('Unpublish req.')),
        (ACTION_APPROVE, _('approved')), # Approved by somebody in approvement process
    )
    
    page = models.ForeignKey(Page)
    user = models.ForeignKey(User)
    created = models.DateTimeField(auto_now_add=True)
    action = models.CharField(max_length=3, choices=_action_choices, null=True, blank=True)
    message = models.TextField(max_length=1000, blank=True, default="")
    
    objects = PageModeratorStateManager()
    
    class Meta:
        verbose_name=_('Page moderator state')
        verbose_name_plural=_('Page moderator states')
        ordering = ('page', '-created') # newer first
    
    css_class = lambda self: self.action.lower()
    
    __unicode__ = lambda self: "%s: %s" % (unicode(self.page), self.action)<|MERGE_RESOLUTION|>--- conflicted
+++ resolved
@@ -1,8 +1,4 @@
 from _IPython.genutils import page
-<<<<<<< HEAD
-from cms.utils.page import get_available_slug
-=======
->>>>>>> e88c2856
 import sys
 import urllib2
 from os.path import join
@@ -25,6 +21,7 @@
 from cms.models.managers import PageManager, TitleManager, PagePermissionsPermissionManager,\
     BasicPagePermissionManager, PagePermissionManager, PageModeratorStateManager
 from cms.models import signals as cms_signals
+from cms.utils.page import get_available_slug
 
 if 'reversion' in settings.INSTALLED_APPS:
     import reversion
@@ -169,20 +166,12 @@
                     permission.pk = None
                     permission.page = page
                     permission.save()
-<<<<<<< HEAD
-=======
-                    print "cp", permission 
->>>>>>> e88c2856
             
             if settings.CMS_MODERATOR and copy_moderation:
                 for moderator in PageModerator.objects.filter(page__id=origin_id):
                     moderator.pk = None
                     moderator.page = page
                     moderator.save()
-<<<<<<< HEAD
-=======
-                    print "cm", moderator 
->>>>>>> e88c2856
             
             if first:
                 first = False
