# -*- coding: utf-8 -*-
from django.conf import settings
from django.db import models
from django.contrib.sites.models import Site
from django.db.models import Q

from cms.cache.permissions import get_permission_cache, set_permission_cache
from cms.exceptions import NoPermissionsException
from cms.publisher import PublisherManager
from cms.models.query import PageQuerySet
from cms.utils.i18n import get_fallback_languages


class PageManager(PublisherManager):
    """Use draft() and public() methods for accessing the corresponding
    instances.
    """
    
    def get_query_set(self):
        """Change standard model queryset to our own.
        """
        return PageQuerySet(self.model)
    
    
    # !IMPORTANT: following methods always return access to draft instances, 
    # take care on what you do one them. use Page.objects.public() for accessing
    # the published page versions
    
    # Just some of the queryset methods are implemented here, access queryset 
    # for more getting more supporting methods.
    
    # TODO: check which from following methods are really required to be on
    # manager, maybe some of them can be just accessible over queryset...?
    
    def on_site(self, site=None): 
        return self.get_query_set().on_site(site)
        
    def root(self):
        """
        Return a queryset with pages that don't have parents, a.k.a. root. For
        current site - used in frontend
        """
        return self.get_query_set().root()
    
    def all_root(self):
        """
        Return a queryset with pages that don't have parents, a.k.a. root. For 
        all sites - used in frontend
        """
        return self.get_query_set().all_root()

    def valid_targets(self, page_id, request, perms, page=None):
        """
        Give valid targets to move a page into the tree
        """
        return self.get_query_set().valid_targets(page_id, request, perms, page)

    def published(self, site=None):
        return self.get_query_set().published(site)
        
    def expired(self):
        return self.drafts().expired()
        
#    - seems this is not used anymore...  
#    def get_pages_with_application(self, path, language):
#        """Returns all pages containing application for current path, or
#        any parrent. Returned list is sorted by path length, longer path first.
#        """
#        paths = levelize_path(path)
#        q = Q()
#        for path in paths:
#            # build q for all the paths
#            q |= Q(title_set__path=path, title_set__language=language)
#        app_pages = self.published().filter(q & Q(title_set__application_urls__gt='')).distinct()
#        # add proper ordering
#        app_pages.query.order_by.extend(('LENGTH(`cms_title`.`path`) DESC',))
#        return app_pages
    

    def get_all_pages_with_application(self):
        """Returns all pages containing applications for all sites.
        
        Doesn't cares about the application language. 
        """
        return self.get_query_set().filter(title_set__application_urls__gt='').distinct()
    
    def get_home(self, site=None):
        return self.get_query_set().get_home(site)

    
    def search(self, q, language=None, current_site_only=True):
        """Simple search function
        
        Plugins can define a 'search_fields' tuple similar to ModelAdmin classes
        """
        from cms.plugin_pool import plugin_pool
        qs = self.get_query_set()
        if settings.CMS_MODERATOR:
            qs = qs.public()
        
        if current_site_only:
            site = Site.objects.get_current()
            qs = qs.filter(site=site)
        
        qt = Q(title_set__title__icontains=q)
        
        # find 'searchable' plugins and build query
        qp = Q()
        plugins = plugin_pool.get_all_plugins()
        for plugin in plugins:
            c = plugin.model
            if hasattr(c, 'search_fields'):
                for field in c.search_fields:
                    qp |= Q(**{'placeholders__cmsplugin__%s__%s__icontains' % \
                                   (c.__name__.lower(), field):q})
        if language:
            qt &= Q(title_set__language=language)
            qp &= Q(cmsplugin__language=language)
         
        qs = qs.filter(qt | qp)
            
        return qs.distinct()
        
        
class TitleManager(PublisherManager):
    def get_title(self, page, language, language_fallback=False):
        """
        Gets the latest content for a particular page and language. Falls back
        to another language if wanted.
        """
        try:
            title = self.get(language=language, page=page)
            return title
        except self.model.DoesNotExist:
            if language_fallback:
                try:
                    titles = self.filter(page=page)
                    fallbacks = get_fallback_languages(language)
                    for l in fallbacks:
                        for title in titles:
                            if l == title.language:
                                return title
                    return None
                except self.model.DoesNotExist:
                    pass
            else:
                raise
        return None        
    
    def get_page_slug(self, slug, site=None):
        """
        Returns the latest slug for the given slug and checks if it's available 
        on the current site.
        """
        if not site:
            site = Site.objects.get_current()
        try:
            titles = self.filter(
                slug=slug,
                page__site=site,
            ).select_related()#'page')
        except self.model.DoesNotExist:
            return None
        else:
            return titles
            
    # created new public method to meet test case requirement and to get a list of titles for published pages
    def public(self):
        return self.get_query_set().filter(page__publisher_is_draft=False, page__published=True)
        
    def drafts(self):
        return self.get_query_set().filter(page__publisher_is_draft=True)
        
    def set_or_create(self, request, page, form, language):
        """
        set or create a title for a particular page and language
        """
        base_fields = [
            'slug',
            'title',
            'application_urls',
            'redirect',
            'meta_description',
            'meta_keywords',
            'page_title',
            'menu_title'
        ]
        cleaned_data = form.cleaned_data
        try:
            obj = self.get(page=page, language=language)
        except self.model.DoesNotExist:
            data = {}
            for name in base_fields:
                if name in cleaned_data:
                    data[name] = cleaned_data[name]
            data['page'] = page
            data['language'] = language
            if page.has_advanced_settings_permission(request):
                overwrite_url = cleaned_data.get('overwrite_url', None)
                if overwrite_url:
                    data['has_url_overwrite'] = True
                    data['path'] = overwrite_url
            return self.create(**data)
        
        for name in base_fields:
            value = cleaned_data.get(name, None)
            setattr(obj, name, value)
        if page.has_advanced_settings_permission(request):
            overwrite_url = cleaned_data.get('overwrite_url', None)
            obj.has_url_overwrite = bool(overwrite_url)
            obj.path = overwrite_url
        obj.save()
        return obj

################################################################################
# Permissions
################################################################################

class BasicPagePermissionManager(models.Manager):
    """Global page permission manager accessible under objects.
    
    !IMPORTANT: take care, PagePermissionManager extends this manager 
    """
    def with_user(self, user):
        """Get all objects for given user, also takes look if user is in some
        group.
        """
        return self.filter(Q(user=user) | Q(group__user=user))
    
    def with_can_change_permissions(self, user):
        """Set of objects on which user haves can_change_permissions. !But only
        the ones on which is this assigned directly. For getting reall 
        permissions use page.permissions manager. 
        """
        return self.with_user(user).filter(can_change_permissions=True)
    
class PagePermissionManager(BasicPagePermissionManager):
    """Page permission manager accessible under objects.
    """
    def subordinate_to_user(self, user):
        """Get all page permission objects on which user/group is lover in 
        hierarchy then given user and given user can change permissions on them.
        
        !IMPORTANT, but exclude objects with given user, or any group containing
        this user - he can't be able to change his own permissions, because if 
        he does, and removes some permissions from himself, he will not be able 
        to add them anymore. 
        
        Example:
                                       A
                                    /    \
                                  user    B,E
                                /     \
                              C,X     D,Y
            
            Gives permission nodes C,X,D,Y under user, so he can edit 
            permissions if he haves can_change_permission.
                  
        Example:
                                      A,Y
                                    /    \
                                  user    B,E,X
                                /     \
                              C,X     D,Y
                              
            Gives permission nodes C,D under user, so he can edit, but not
            anymore to X,Y, because this users are on the same level or higher
            in page hierarchy. (but only if user have can_change_permission)
        
        Example:
                                        A
                                    /      \
                                  user     B,E
                                /     \      \
                              C,X     D,Y    user
                                            /    \
                                           I      J,A
            
            User permissions can be assigned to multiple page nodes, so merge of 
            all of them is required. In this case user can see permissions for 
            users C,X,D,Y,I,J but not A, because A user in higher in hierarchy.
        
        If permission object holds group, this permission object can be visible 
        to user only if all of the group members are lover in hierarchy. If any 
        of members is higher then given user, this entry must stay invisible.
        
        If user is superuser, or haves global can_change_permission permissions,
        show him everything.
        
        Result of this is used in admin for page permissions inline.
        """
        from cms.models import GlobalPagePermission, Page
        if user.is_superuser or \
            GlobalPagePermission.objects.with_can_change_permissions(user):
            # everything for those guys
                return self.all()
        
        # get user level
        from cms.utils.permissions import get_user_permission_level
        try:
            user_level = get_user_permission_level(user)
        except NoPermissionsException:
            return self.get_empty_query_set()
        
        # get all permissions
        page_id_allow_list = Page.permissions.get_change_permissions_id_list(user)
        
        # get permission set, but without objects targeting user, or any group 
        # in which he can be
        qs = self.filter(
            page__id__in=page_id_allow_list, 
            page__level__gte=user_level,
        )
        qs = qs.exclude(user=user).exclude(group__user=user)
        return qs
    
    def for_page(self, page):
        """Returns queryset containing all instances somehow connected to given 
        page. This includes permissions to page itself and permissions inherited
        from higher pages.
        
        NOTE: this returns just PagePermission instances, to get complete access
        list merge return of this function with Global permissions.
        """
        from cms.models import ACCESS_DESCENDANTS, ACCESS_CHILDREN,\
            ACCESS_PAGE_AND_CHILDREN, ACCESS_PAGE_AND_DESCENDANTS 
        
        q = Q(page__tree_id=page.tree_id) & (
            Q(page=page) 
            | (Q(page__level__lt=page.level)  & (Q(grant_on=ACCESS_DESCENDANTS) | Q(grant_on=ACCESS_PAGE_AND_DESCENDANTS)))
            | (Q(page__level=page.level - 1) & (Q(grant_on=ACCESS_CHILDREN) | Q(grant_on=ACCESS_PAGE_AND_CHILDREN)))  
        ) 
        return self.filter(q).order_by('page__level')

class PagePermissionsPermissionManager(models.Manager):
    """Page permissions permission manager.
    
    !IMPORTANT: this actually points to Page model, not to PagePermission.
    Seems this will be better approach. Accessible under permissions.
    
    Maybe this even shouldn't be a manager - it mixes different models together.
    """
    # we will return this in case we have a superuser, or permissions are not
    # enabled/configured in settings
    GRANT_ALL = 'All'
    
    def get_publish_id_list(self, user, site):
        """
        Give a list of page where the user has publish rights or the string "All" if
        the user has all rights.
        """
        return self.__get_id_list(user, site, "can_publish")
    
    
    def get_change_id_list(self, user, site):
        """
        Give a list of page where the user has edit rights or the string "All" if
        the user has all rights.
        """
        return self.__get_id_list(user, site, "can_change")
    
    
    def get_add_id_list(self, user, site):
        """
        Give a list of page where the user has add page rights or the string 
        "All" if the user has all rights.
        """
        return self.__get_id_list(user, site, "can_add")
    
    def get_delete_id_list(self, user, site):
        """
        Give a list of page where the user has delete rights or the string "All" if
        the user has all rights.
        """
        return self.__get_id_list(user, site, "can_delete")
    
    def get_advanced_settings_id_list(self, user, site):
        """
        Give a list of page where the user can change advanced settings or the 
        string "All" if the user has all rights.
        """
        return self.__get_id_list(user, site, "can_change_advanced_settings")
    
    def get_change_permissions_id_list(self, user, site):
        """Give a list of page where the user can change permissions.
        """
        return self.__get_id_list(user, site, "can_change_permissions")
    
    def get_move_page_id_list(self, user, site):
        """Give a list of pages which user can move.
        """
        return self.__get_id_list(user, site, "can_move_page")
    
    def get_moderate_id_list(self, user, site):
        """Give a list of pages which user can moderate. If moderation isn't 
        installed, nobody can moderate. 
        """        
        if not settings.CMS_MODERATOR:
            return []
        return self.__get_id_list(user, site, "can_moderate")

    def get_view_id_list(self, user, site):
        """Give a list of pages which user can view.
        """
        return self.__get_id_list(user, site, "can_view")
    
    '''
    def get_change_list_id_list(self, user, site):
        """This is used just in admin now. Gives all ids where user haves can_edit
        and can_add merged together.
        
        There is for sure a better way how to do this over sql, need to be 
        optimized...
        """
        can_change = self.get_change_id_list(user)
        can_add = self.get_add_id_list(user)
        if can_change is can_add:
            # GRANT_ALL case
            page_id_list = can_change
        else:
            permission_set = filter(lambda i: not i is PagePermissionsPermissionManager.GRANT_ALL, [can_change, can_add])   
            if len(permission_set) is 1:
                page_id_list = permission_set[0]
            else:
                page_id_list = list(set(can_change).union(set(can_add)))
        return page_id_list
    '''    
    
    def __get_id_list(self, user, site, attr):
        from cms.models import (GlobalPagePermission, PagePermission,
                                MASK_PAGE, MASK_CHILDREN, MASK_DESCENDANTS)
        if attr != "can_view":
            if not user.is_authenticated() or not user.is_staff:
                return []
        if user.is_superuser or not settings.CMS_PERMISSION:
            # got superuser, or permissions aren't enabled? just return grant 
            # all mark
            return PagePermissionsPermissionManager.GRANT_ALL
        # read from cache if posssible
        cached = get_permission_cache(user, attr)
        if cached is not None:
           return cached
        # check global permissions
        global_permissions = GlobalPagePermission.objects.with_user(user)
        if global_permissions.filter(**{
                attr: True, 'sites__in':[site]
            }).exists():
            # user or his group are allowed to do `attr` action
            # !IMPORTANT: page permissions must not override global permissions
            return PagePermissionsPermissionManager.GRANT_ALL
        # for standard users without global permissions, get all pages for him or
        # his group/s
        qs = PagePermission.objects.with_user(user)
        qs.order_by('page__tree_id', 'page__level', 'page__lft')
        # default is denny...
        page_id_allow_list = []
        for permission in qs:
            is_allowed = getattr(permission, attr)
            if is_allowed:

                # can add is special - we are actually adding page under current page
                if permission.grant_on & MASK_PAGE or attr is "can_add":
                    page_id_allow_list.append(permission.page.id)
                if permission.grant_on & MASK_CHILDREN and not attr is "can_add":
                    page_id_allow_list.extend(permission.page.get_children().values_list('id', flat=True))
                elif permission.grant_on & MASK_DESCENDANTS:
                    page_id_allow_list.extend(permission.page.get_descendants().values_list('id', flat=True))
<<<<<<< HEAD
        #set_permission_cache(user, attr, page_id_allow_list)
=======
        # store value in cache
        set_permission_cache(user, attr, page_id_allow_list)
>>>>>>> 06de1354
        return page_id_allow_list


class PageModeratorStateManager(models.Manager):
    def get_delete_actions(self):
        from cms.models import PageModeratorState
        return self.filter(action=PageModeratorState.ACTION_DELETE)<|MERGE_RESOLUTION|>--- conflicted
+++ resolved
@@ -465,12 +465,8 @@
                     page_id_allow_list.extend(permission.page.get_children().values_list('id', flat=True))
                 elif permission.grant_on & MASK_DESCENDANTS:
                     page_id_allow_list.extend(permission.page.get_descendants().values_list('id', flat=True))
-<<<<<<< HEAD
-        #set_permission_cache(user, attr, page_id_allow_list)
-=======
         # store value in cache
         set_permission_cache(user, attr, page_id_allow_list)
->>>>>>> 06de1354
         return page_id_allow_list
 
 
