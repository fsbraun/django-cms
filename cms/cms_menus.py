from typing import Optional

from django.db.models.query import Prefetch, prefetch_related_objects
from django.urls import reverse
from django.utils.functional import SimpleLazyObject
from django.utils.translation import override as force_language

from cms import constants
from cms.apphook_pool import apphook_pool
from cms.models import EmptyPageContent, PageContent, PageUrl
from cms.toolbar.utils import get_object_preview_url, get_toolbar_from_request
from cms.utils.conf import get_cms_setting
from cms.utils.i18n import (
    get_fallback_languages,
    get_public_languages,
    hide_untranslated,
    is_valid_site_language,
)
from cms.utils.page import get_page_queryset
from cms.utils.page_permissions import user_can_view_all_pages
from cms.utils.permissions import get_view_restrictions
from menus.base import Menu, Modifier, NavigationNode
from menus.menu_pool import menu_pool


def get_visible_nodes(request, pages, site):
    """
<<<<<<< HEAD
    This code is basically a many-pages-at-once version of
    cms.utils.page_permissions.user_can_view_page
    pages contains all published pages
=======
    This code is a many-pages-at-once version of cms.utils.page_permissions.user_can_view_page.
    `pages` contains all published pages.
>>>>>>> 545ea1f6
    """
    user = request.user
    public_for = get_cms_setting("PUBLIC_FOR")
    can_see_unrestricted = public_for == "all" or (public_for == "staff" and user.is_staff)

    if not user.is_authenticated and not can_see_unrestricted:
        # User is not authenticated and can't see unrestricted pages,
        # no need to check for page restrictions because if there's some,
        # user is anon and if there is not any, user can't see unrestricted.
        return []

    if user_can_view_all_pages(user, site):
        return list(pages)

    restricted_pages = get_view_restrictions(pages)

    if not restricted_pages:
        # If there's no restrictions, let the user see all pages
        # only if he can see unrestricted, otherwise return no pages.
        return list(pages) if can_see_unrestricted else []

    user_id = user.pk
    user_groups = SimpleLazyObject(lambda: frozenset(user.groups.values_list("pk", flat=True)))
    is_auth_user = user.is_authenticated

    def user_can_see_page(page):
        page_permissions = restricted_pages.get(page.pk, [])

        if not page_permissions:
            # Page has no view restrictions, fallback to the project's
            # CMS_PUBLIC_FOR setting.
            return can_see_unrestricted

        if not is_auth_user:
            return False

        for perm in page_permissions:
            if perm.user_id == user_id or perm.group_id in user_groups:
                return True
        return False
    return [page for page in pages if user_can_see_page(page)]


def get_menu_node_for_page(renderer, page, language, fallbacks=None, url=""):
    """
    Transform a CMS page into a navigation node.

    Args:
        renderer: MenuRenderer instance bound to the request.
        page: The page to transform.
        language: The current language used to render the menu.
        fallbacks: List of fallback languages (optional).

    Returns:
        A CMSNavigationNode instance.
    """
    if fallbacks is None:
        fallbacks = []

    # These are simple to port over, since they are not calculated.
    # Other attributes will be added conditionally later.
    attr = {
        "is_page": True,
        "soft_root": page.get_soft_root(language),
        "auth_required": page.login_required,
        "reverse_id": page.reverse_id,
    }

    limit_visibility_in_menu = page.get_limit_visibility_in_menu(language)

    if limit_visibility_in_menu is constants.VISIBILITY_ALL:
        attr["visible_for_authenticated"] = True
        attr["visible_for_anonymous"] = True
    else:
        attr["visible_for_authenticated"] = limit_visibility_in_menu == constants.VISIBILITY_USERS
        attr["visible_for_anonymous"] = limit_visibility_in_menu == constants.VISIBILITY_ANONYMOUS
    attr["is_home"] = page.is_home
    # Extenders can be either navigation extenders or from apphooks.
    extenders = []
    if page.navigation_extenders:
        if page.navigation_extenders in renderer.menus:
            extenders.append(page.navigation_extenders)
        elif f"{page.navigation_extenders}:{page.pk}" in renderer.menus:
            extenders.append(f"{page.navigation_extenders}:{page.pk}")
    # Is this page an apphook? If so, we need to handle the apphooks's nodes
    # Only run this if we have a translation in the requested language for this
    # object. The title cache should have been prepopulated in CMSMenu.get_nodes
    # but otherwise, just request the title normally
    if page.page_content_cache.get(language) and page.application_urls:
        # it means it is an apphook
        app = apphook_pool.get_apphook(page.application_urls)

        if app:
            extenders += app.get_menus(page, language)
    exts = []
    for ext in extenders:
        if hasattr(ext, "get_instances"):
            # CMSAttachMenus are treated a bit differently to allow them to be
            # able to be attached to multiple points in the navigation.
            exts.append(f"{ext.__name__}:{page.pk}")
        elif hasattr(ext, '__name__'):
            exts.append(ext.__name__)
        else:
            exts.append(ext)
    if exts:
        attr["navigation_extenders"] = exts

    for lang in [language] + fallbacks:
        translation = page.page_content_cache.get(lang)

        if translation:
            page_url = page.urls_cache[lang]
            # Do we have a redirectURL?
            attr["redirect_url"] = translation.redirect  # save redirect URL if any

            # Now finally, build the NavigationNode object and return it.
            # The parent_id is manually set by the menu get_nodes method.
            ret_node = CMSNavigationNode(
                title=translation.menu_title or translation.title,
                url=url or translation.get_absolute_url(),
                id=page.pk,
                attr=attr,
                visible=page.get_in_navigation(translation.language),
                path=page_url.path or page_url.slug,
                language=(translation.language if translation.language != language else None),
            )
            return ret_node
    return None


class CMSNavigationNode(NavigationNode):
    """
    Represents a CMS Navigation Node for a Page object in the page tree.

    Attributes:
        path: The path of the node.
        language: The language used for the node (optional).
    """

    def __init__(self, *args, path: str, language: Optional[str] = None, **kwargs):
        """
        Initializes a CMSNavigationNode instance.

        Args:
            *args: Positional arguments.
            path: The path of the node.
            language: The language used for the node (optional).
            **kwargs: Keyword arguments.
        """
        self.path = path
        # language is only used when we're dealing with a fallback
        self.language = language
        super().__init__(*args, **kwargs)

    def is_selected(self, request):
        try:
            page_id = request.current_page.pk
        except AttributeError:
            return False
        return page_id == self.id

    def _get_absolute_url(self):
        if self.attr['is_home']:
            return reverse('pages-root')
        return reverse('pages-details-by-slug', kwargs={"slug": self.path})

    def get_absolute_url(self):
        if self.language:
            with force_language(self.language):
                return self._get_absolute_url()
        return self._get_absolute_url()


class CMSMenu(Menu):
    """Subclass of :class:`menus.base.Menu`. Its :meth:`~menus.base.Menu.get_nodes()` creates a list of NavigationNodes
    based on a site's :class:`cms.models.pagemodel.Page` objects.
    """

    def get_nodes(self, request):
        site = self.renderer.site
        lang = self.renderer.request_language
        toolbar = get_toolbar_from_request(request)

        pages = get_page_queryset(site)

        if is_valid_site_language(lang, site_id=site.pk):
            _valid_language = True
            _hide_untranslated = hide_untranslated(lang, site.pk)
        else:
            _valid_language = False
            _hide_untranslated = False

        if _valid_language:
            # The request language has been explicitly configured
            # for the current site.
            if _hide_untranslated:
                fallbacks = []
            else:
                fallbacks = get_fallback_languages(lang, site_id=site.pk)
            languages = [lang] + [_lang for _lang in fallbacks if _lang != lang]
        else:
            # The request language is not configured for the current site.
            # Fallback to all configured public languages for the current site.
            languages = get_public_languages(site.pk)
            fallbacks = languages

        pages = (
            pages.filter(pagecontent_set__language__in=languages)
            .select_related("node")
            .order_by("node__path")
            .distinct()
        )
        pages = get_visible_nodes(request, pages, site)

        if not pages:
            return []

        try:
            homepage = [page for page in pages if page.is_home][0]
        except IndexError:
            homepage = None

        urls_lookup = Prefetch(
            "urls",
            to_attr="filtered_urls",
            queryset=PageUrl.objects.filter(language__in=languages),
        )
        if toolbar.edit_mode_active or toolbar.preview_mode_active:
            # Get all translations visible in the admin for the current page
            translations_qs = PageContent.admin_manager.current_content(language__in=languages)
        else:
            # Only get public translations
            translations_qs = PageContent.objects.filter(language__in=languages)
        translations_lookup = Prefetch(
            "pagecontent_set",
            to_attr="filtered_translations",
            queryset=translations_qs,
        )
        prefetch_related_objects(pages, urls_lookup, translations_lookup)
        # Build the blank title instances only once
        blank_page_content_cache = {language: EmptyPageContent(language=language) for language in languages}

        # Maps a node id to its page id
        node_id_to_page = {}

        def _page_to_node(page):
            # EmptyPageContent is used to prevent the cms from trying
            # to find a translation in the database
            page.page_content_cache = blank_page_content_cache.copy()

            for page_url in page.filtered_urls:
                page.urls_cache[page_url.language] = page_url

            for trans in page.filtered_translations:
                page.page_content_cache[trans.language] = trans

            if toolbar.preview_mode_active or toolbar.edit_mode_active:
                # Override URL to link to preview endpoint
                url = get_object_preview_url(page.page_content_cache.get(lang))
            else:
                url = ""

            menu_node = get_menu_node_for_page(self.renderer, page, language=lang, fallbacks=fallbacks, url=url)
            return menu_node

        menu_nodes = []

        for page in pages:
            node = page.node
            parent_id = node_id_to_page.get(node.parent_id)

            if node.parent_id and not parent_id:
                # If the parent page is not available (unpublished, etc..)
                # don't bother creating menu nodes for its descendants.
                continue

            menu_node = _page_to_node(page)
            if menu_node:
                # Only add pages with at least one page content
                cut_homepage = homepage and not homepage.get_in_navigation(lang)

                if cut_homepage and parent_id == homepage.pk:
                    # When the homepage is hidden from navigation,
                    # we need to cut all its direct children from it.
                    menu_node.parent_id = None
                else:
                    menu_node.parent_id = parent_id
                node_id_to_page[node.pk] = page.pk
                menu_nodes.append(menu_node)
        return menu_nodes


menu_pool.register_menu(CMSMenu)


class NavExtender(Modifier):
    def modify(self, request, nodes, namespace, root_id, post_cut, breadcrumb):
        if post_cut:
            return nodes
        # rearrange the parent relations
        # Find home
        home = next((n for n in nodes if n.attr.get("is_home", False)), None)
        # Find nodes with NavExtenders
        exts = []
        for node in nodes:
            extenders = node.attr.get("navigation_extenders", None)
            if extenders:
                for ext in extenders:
                    if ext not in exts:
                        exts.append(ext)
                    # Link the nodes
                    for extnode in nodes:
                        if extnode.namespace == ext and not extnode.parent_id:
                            # if home has nav extenders but home is not visible
                            if node == home and not node.visible:
                                # extnode.parent_id = None
                                extnode.parent_namespace = None
                                extnode.parent = None
                            else:
                                extnode.parent_id = node.id
                                extnode.parent_namespace = node.namespace
                                extnode.parent = node
                                node.children.append(extnode)
        removed = []

        # find all not assigned nodes
        for menu in self.renderer.menus.items():
            if hasattr(menu[1], "cms_enabled") and menu[1].cms_enabled and menu[0] not in exts:
                for node in nodes:
                    if node.namespace == menu[0]:
                        removed.append(node)
        if breadcrumb:
            # if breadcrumb and home not in navigation add node
            if breadcrumb and home and not home.visible:
                home.visible = True
                if request.path_info == home.get_absolute_url():
                    home.selected = True
                else:
                    home.selected = False
        # remove all nodes that are nav_extenders and not assigned
        for node in removed:
            nodes.remove(node)
        return nodes


menu_pool.register_modifier(NavExtender)


class SoftRootCutter(Modifier):
    """
    A soft root is a page that acts as the root for a menu navigation tree.

    Typically, this will be a page that is the root of a significant new
    section on your site.

    When the soft root feature is enabled, the navigation menu for any page
    will start at the nearest soft root, rather than at the real root of
    the site’s page hierarchy.

    This feature is useful when your site has deep page hierarchies (and
    therefore multiple levels in its navigation trees). In such a case, you
    usually don’t want to present site visitors with deep menus of nested
    items.

    For example, you’re on the page -Introduction to Bleeding-?, so the menu
    might look like this:

        * School of Medicine
            * Medical Education
            * Departments
                * Department of Lorem Ipsum
                * Department of Donec Imperdiet
                * Department of Cras Eros
                * Department of Mediaeval Surgery
                    * Theory
                    * Cures
                    * Bleeding
                        * Introduction to Bleeding <this is the current page>
                        * Bleeding - the scientific evidence
                        * Cleaning up the mess
                        * Cupping
                        * Leaches
                        * Maggots
                    * Techniques
                    * Instruments
                * Department of Curabitur a Purus
                * Department of Sed Accumsan
                * Department of Etiam
            * Research
            * Administration
            * Contact us
            * Impressum

    which is frankly overwhelming.

    By making "Department of Mediaeval Surgery" a soft root, the menu
    becomes much more manageable:

        * Department of Mediaeval Surgery
            * Theory
            * Cures
                * Bleeding
                    * Introduction to Bleeding <current page>
                    * Bleeding - the scientific evidence
                    * Cleaning up the mess
                * Cupping
                * Leaches
                * Maggots
            * Techniques
            * Instruments
    """

    def modify(self, request, nodes, namespace, root_id, post_cut, breadcrumb):
        # only apply this modifier if we're pre-cut (since what we do is cut)
        # or if no id argument is provided, indicating {% show_menu_below_id %}
        if post_cut or root_id:
            return nodes
        selected = None
        root_nodes = []
        # find the selected node as well as all the root nodes
        for node in nodes:
            if node.selected:
                selected = node
            if not node.parent:
                root_nodes.append(node)

        # if we found a selected ...
        if selected:
            # and the selected is a softroot
            if selected.attr.get("soft_root", False):
                # get it's descendants
                nodes = selected.get_descendants()
                # remove the link to parent
                selected.parent = None
                # make the selected page the root in the menu
                nodes = [selected] + nodes
            else:
                # if it's not a soft root, walk ancestors (upwards!)
                nodes = self.find_ancestors_and_remove_children(selected, nodes)
        return nodes

    def find_and_remove_children(self, node, nodes):
        for child in node.children:
            if child.attr.get("soft_root", False):
                self.remove_children(child, nodes)
        return nodes

    def remove_children(self, node, nodes):
        for child in node.children:
            nodes.remove(child)
            self.remove_children(child, nodes)
        node.children = []

    def find_ancestors_and_remove_children(self, node, nodes):
        """
        Check ancestors of node for soft roots
        """
        if node.parent:
            if node.parent.attr.get("soft_root", False):
                nodes = node.parent.get_descendants()
                node.parent.parent = None
                nodes = [node.parent] + nodes
            else:
                nodes = self.find_ancestors_and_remove_children(node.parent, nodes)
        else:
            for newnode in nodes:
                if newnode != node and not newnode.parent:
                    self.find_and_remove_children(newnode, nodes)
        for child in node.children:
            if child != node:
                self.find_and_remove_children(child, nodes)
        return nodes


menu_pool.register_modifier(SoftRootCutter)<|MERGE_RESOLUTION|>--- conflicted
+++ resolved
@@ -25,14 +25,8 @@
 
 def get_visible_nodes(request, pages, site):
     """
-<<<<<<< HEAD
-    This code is basically a many-pages-at-once version of
-    cms.utils.page_permissions.user_can_view_page
-    pages contains all published pages
-=======
     This code is a many-pages-at-once version of cms.utils.page_permissions.user_can_view_page.
     `pages` contains all published pages.
->>>>>>> 545ea1f6
     """
     user = request.user
     public_for = get_cms_setting("PUBLIC_FOR")
