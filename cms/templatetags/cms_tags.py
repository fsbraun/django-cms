# -*- coding: utf-8 -*-
from copy import copy
from datetime import datetime
from itertools import chain
import re
<<<<<<< HEAD
=======
from classytags.values import StringValue

try:
    from collections import OrderedDict
except ImportError:
    from django.utils.datastructures import SortedDict as OrderedDict
>>>>>>> 8bdef8de

from django import template
from django.conf import settings
from django.contrib.sites.models import Site
from django.core.mail import mail_managers
from django.core.urlresolvers import reverse
from django.db.models import Model
<<<<<<< HEAD
from django.middleware.common import BrokenLinkEmailsMiddleware
=======
>>>>>>> 8bdef8de
from django.template.defaultfilters import safe
from django.template.loader import render_to_string
from django.utils import six
from django.utils.encoding import smart_text, force_text
from django.utils.html import escape
from django.utils.http import urlencode
from django.utils.safestring import mark_safe
from django.utils.six import string_types
from django.utils.translation import ugettext_lazy as _, get_language
<<<<<<< HEAD

=======
>>>>>>> 8bdef8de
from classytags.arguments import (Argument, MultiValueArgument,
                                  MultiKeywordArgument)
from classytags.core import Options, Tag
from classytags.helpers import InclusionTag, AsTag
from classytags.parser import Parser
from classytags.values import StringValue
from sekizai.helpers import Watcher
from sekizai.templatetags.sekizai_tags import SekizaiParser, RenderBlock

from cms import __version__
from cms.exceptions import PlaceholderNotFound
from cms.models import Page, Placeholder as PlaceholderModel, CMSPlugin, StaticPlaceholder
from cms.plugin_pool import plugin_pool
from cms.plugin_rendering import render_placeholder
from cms.utils.plugins import get_plugins, assign_plugins
from cms.utils import get_language_from_request, get_site_id
from cms.utils.compat import DJANGO_1_7
from cms.utils.conf import get_cms_setting
from cms.utils.i18n import force_language
from cms.utils.moderator import use_draft
from cms.utils.page_resolver import get_page_queryset
from cms.utils.placeholder import validate_placeholder_name, get_toolbar_plugin_struct, restore_sekizai_context
from cms.utils.urlutils import admin_reverse


register = template.Library()


def has_permission(page, request):
    return page.has_change_permission(request)


register.filter(has_permission)

CLEAN_KEY_PATTERN = re.compile(r'[^a-zA-Z0-9_-]')


def _clean_key(key):
    return CLEAN_KEY_PATTERN.sub('-', key)


def _get_cache_key(name, page_lookup, lang, site_id):
    if isinstance(page_lookup, Page):
        page_key = str(page_lookup.pk)
    else:
        page_key = str(page_lookup)
    page_key = _clean_key(page_key)
    return get_cms_setting('CACHE_PREFIX') + name + '__page_lookup:' + page_key + '_site:' + str(site_id) + '_lang:' + str(lang)


def _get_page_by_untyped_arg(page_lookup, request, site_id):
    """
    The `page_lookup` argument can be of any of the following types:
    - Integer: interpreted as `pk` of the desired page
    - String: interpreted as `reverse_id` of the desired page
    - `dict`: a dictionary containing keyword arguments to find the desired page
    (for instance: `{'pk': 1}`)
    - `Page`: you can also pass a Page object directly, in which case there will be no database lookup.
    - `None`: the current page will be used
    """
    if page_lookup is None:
        return request.current_page
    if isinstance(page_lookup, Page):
        if request.current_page and request.current_page.pk == page_lookup.pk:
            return request.current_page
        return page_lookup
    if isinstance(page_lookup, six.string_types):
        page_lookup = {'reverse_id': page_lookup}
    elif isinstance(page_lookup, six.integer_types):
        page_lookup = {'pk': page_lookup}
    elif not isinstance(page_lookup, dict):
        raise TypeError('The page_lookup argument can be either a Dictionary, Integer, Page, or String.')
    page_lookup.update({'site': site_id})
    try:
        if 'pk' in page_lookup:
            page = Page.objects.all().get(**page_lookup)
            if request and use_draft(request):
                if page.publisher_is_draft:
                    return page
                else:
                    return page.publisher_draft
            else:
                if page.publisher_is_draft:
                    return page.publisher_public
                else:
                    return page
        else:
            return get_page_queryset(request).get(**page_lookup)
    except Page.DoesNotExist:
        site = Site.objects.get_current()
        subject = _('Page not found on %(domain)s') % {'domain': site.domain}
        body = _("A template tag couldn't find the page with lookup arguments `%(page_lookup)s\n`. "
                 "The URL of the request was: http://%(host)s%(path)s") \
               % {'page_lookup': repr(page_lookup), 'host': site.domain, 'path': request.path_info}
        if settings.DEBUG:
            raise Page.DoesNotExist(body)
        else:
            if getattr(settings, 'SEND_BROKEN_LINK_EMAILS', False):
                mail_managers(subject, body, fail_silently=True)
            elif 'django.middleware.common.BrokenLinkEmailsMiddleware' in settings.MIDDLEWARE_CLASSES:
                middle = BrokenLinkEmailsMiddleware()
                domain = request.get_host()
                path = request.get_full_path()
                referer = force_text(request.META.get('HTTP_REFERER', ''), errors='replace')
                if not middle.is_ignorable_request(request, path, domain, referer):
                    mail_managers(subject, body, fail_silently=True)
            return None

class PageUrl(AsTag):
    name = 'page_url'

    options = Options(
        Argument('page_lookup'),
        Argument('lang', required=False, default=None),
        Argument('site', required=False, default=None),
        'as',
        Argument('varname', required=False, resolve=False),
    )

    def get_value_for_context(self, context, **kwargs):
        #
        # A design decision with several active members of the django-cms
        # community that using this tag with the 'as' breakpoint should never
        # return Exceptions regardless of the setting of settings.DEBUG.
        #
        # We wish to maintain backwards functionality where the non-as-variant
        # of using this tag will raise DNE exceptions only when
        # settings.DEBUG=False.
        #
        try:
            return super(PageUrl, self).get_value_for_context(context, **kwargs)
        except Page.DoesNotExist:
            return ''

    def get_value(self, context, page_lookup, lang, site):
        from django.core.cache import cache

        site_id = get_site_id(site)
        request = context.get('request', False)

        if not request:
            return ''

        if lang is None:
            lang = get_language_from_request(request)

        cache_key = _get_cache_key('page_url', page_lookup, lang, site_id) + \
            '_type:absolute_url'

        url = cache.get(cache_key)

        if not url:
            page = _get_page_by_untyped_arg(page_lookup, request, site_id)
            if page:
                url = page.get_absolute_url(language=lang)
                cache.set(cache_key, url,
                          get_cms_setting('CACHE_DURATIONS')['content'])
        if url:
            return url
        return ''


register.tag(PageUrl)
register.tag('page_id_url', PageUrl)


def _get_placeholder(current_page, page, context, name):
    from django.core.cache import cache
    placeholder_cache = getattr(current_page, '_tmp_placeholders_cache', {})
    if page.pk in placeholder_cache:
        placeholder = placeholder_cache[page.pk].get(name, None)
        if placeholder:
            return placeholder
    placeholder_cache[page.pk] = {}
    placeholders = page.rescan_placeholders().values()
    fetch_placeholders = []
    request = context['request']
    if not get_cms_setting('PLACEHOLDER_CACHE') or (hasattr(request, 'toolbar') and request.toolbar.edit_mode):
        fetch_placeholders = placeholders
    else:
        for placeholder in placeholders:
            cache_key = placeholder.get_cache_key(get_language())
            cached_value = cache.get(cache_key)
            if not cached_value is None:
                restore_sekizai_context(context, cached_value['sekizai'])
                placeholder.content_cache = cached_value['content']
            else:
                fetch_placeholders.append(placeholder)
            placeholder.cache_checked = True
    if fetch_placeholders:
        assign_plugins(context['request'], fetch_placeholders, page.get_template(),  get_language())
    for placeholder in placeholders:
        placeholder_cache[page.pk][placeholder.slot] = placeholder
        placeholder.page = page
    current_page._tmp_placeholders_cache = placeholder_cache
    placeholder = placeholder_cache[page.pk].get(name, None)
    if page.application_urls and not placeholder:
        raise PlaceholderNotFound(
            '"%s" placeholder not found in an apphook application. Please use a static placeholder instead.' % name)
    return placeholder


def get_placeholder_content(context, request, current_page, name, inherit, default):
    from django.core.cache import cache
    edit_mode = getattr(request, 'toolbar', None) and getattr(request.toolbar, 'edit_mode')
    pages = [current_page]
    # don't display inherited plugins in edit mode, so that the user doesn't
    # mistakenly edit/delete them. This is a fix for issue #1303. See the discussion
    # there for possible enhancements
    if inherit and not edit_mode:
        pages = chain([current_page], current_page.get_cached_ancestors())
    for page in pages:
        placeholder = _get_placeholder(current_page, page, context, name)
        if placeholder is None:
            continue
        if not edit_mode and get_cms_setting('PLACEHOLDER_CACHE'):
            if hasattr(placeholder, 'content_cache'):
                return mark_safe(placeholder.content_cache)
            if not hasattr(placeholder, 'cache_checked'):
                cache_key = placeholder.get_cache_key(get_language())
                cached_value = cache.get(cache_key)
                if not cached_value is None:
                    restore_sekizai_context(context, cached_value['sekizai'])
                    return mark_safe(cached_value['content'])
        if not get_plugins(request, placeholder, page.get_template()):
            continue
        content = render_placeholder(placeholder, context, name)
        if content:
            return content
            # if we reach this point, we have an empty or non-existant placeholder
            # call _get_placeholder again to get the placeholder properly rendered
            # in frontend editing
    placeholder = _get_placeholder(current_page, current_page, context, name)
    return render_placeholder(placeholder, context, name, default=default)


class PlaceholderParser(Parser):
    def parse_blocks(self):
        for bit in getattr(self.kwargs['extra_bits'], 'value', self.kwargs['extra_bits']):
            if getattr(bit, 'value', bit.var.value) == 'or':
                return super(PlaceholderParser, self).parse_blocks()
        return


class PlaceholderOptions(Options):
    def get_parser_class(self):
        return PlaceholderParser


class Placeholder(Tag):
    """
    This template node is used to output page content and
    is also used in the admin to dynamically generate input fields.

    eg: {% placeholder "placeholder_name" %}

    {% placeholder "sidebar" inherit %}

    {% placeholder "footer" inherit or %}
        <a href="/about/">About us</a>
    {% endplaceholder %}

    Keyword arguments:
    name -- the name of the placeholder
    inherit -- optional argument which if given will result in inheriting
        the content of the placeholder with the same name on parent pages
    or -- optional argument which if given will make the template tag a block
        tag whose content is shown if the placeholder is empty
    """
    name = 'placeholder'
    options = PlaceholderOptions(
        Argument('name', resolve=False),
        MultiValueArgument('extra_bits', required=False, resolve=False),
        blocks=[
            ('endplaceholder', 'nodelist'),
        ]
    )

    def render_tag(self, context, name, extra_bits, nodelist=None):
        validate_placeholder_name(name)
        inherit = False
        for bit in extra_bits:
            if bit == 'inherit':
                inherit = True
        if not 'request' in context:
            return ''
        request = context['request']
        page = request.current_page
        if not page or page == 'dummy':
            if nodelist:
                return nodelist.render(context)
            return ''
        content = ''
        try:
            content = get_placeholder_content(context, request, page, name, inherit, nodelist)
        except PlaceholderNotFound:
            if nodelist:
                return nodelist.render(context)
        if not content:
            if nodelist:
                return nodelist.render(context)
            return ''
        return content

    def get_name(self):
        return self.kwargs['name'].var.value.strip('"').strip("'")


register.tag(Placeholder)


class RenderPlugin(InclusionTag):
    template = 'cms/content.html'
    name = 'render_plugin'
    options = Options(
        Argument('plugin')
    )

    def get_processors(self, context, plugin, placeholder):
        #
        # Prepend frontedit toolbar output if applicable. Moved to its own
        # method to aide subclassing the whole RenderPlugin if required.
        #
        request = context['request']
        toolbar = getattr(request, 'toolbar', None)
        if toolbar and toolbar.edit_mode and placeholder.has_change_permission(request) and getattr(placeholder, 'is_editable', True):
            from cms.middleware.toolbar import toolbar_plugin_processor
            processors = (toolbar_plugin_processor,)
        else:
            processors = None
        return processors

    def get_context(self, context, plugin):

        # Prepend frontedit toolbar output if applicable
        if not plugin:
            return {'content': ''}

        placeholder = plugin.placeholder

        processors = self.get_processors(context, plugin, placeholder)

        return {
            'content': plugin.render_plugin(
                context,
                placeholder=placeholder,
                processors=processors
            )
        }

register.tag(RenderPlugin)


class RenderPluginBlock(InclusionTag):
    """
    Acts like the CMS's templatetag 'render_model_block' but with a plugin
    instead of a model. This is used to link from a block of markup to a
    plugin's changeform.

    This is useful for UIs that have some plugins hidden from display in
    preview mode, but the CMS author needs to expose a way to edit them
    anyway. It is also useful for just making duplicate or alternate means of
    triggering the change form for a plugin.
    """

    name = 'render_plugin_block'
    template = "cms/toolbar/render_plugin_block.html"
    options = Options(
        Argument('plugin'),
        blocks=[('endrender_plugin_block', 'nodelist')],
    )

    def get_context(self, context, plugin, nodelist):
        context['inner'] = nodelist.render(context)
        context['plugin'] = plugin
        return context

register.tag(RenderPluginBlock)


class PluginChildClasses(InclusionTag):
    """
    Accepts a placeholder or a plugin and renders the allowed plugins for this.
    """

    template = "cms/toolbar/dragitem_menu.html"
    name = "plugin_child_classes"
    options = Options(
        Argument('obj')
    )

    def get_context(self, context, obj):
        # Prepend frontedit toolbar output if applicable
        request = context['request']
        page = request.current_page
        child_plugin_classes = []
        if isinstance(obj, CMSPlugin):
            slot = context['slot']
            plugin = obj
            plugin_class = plugin.get_plugin_class()
            if plugin_class.allow_children:
                instance, plugin = plugin.get_plugin_instance()
                childs = [plugin_pool.get_plugin(cls) for cls in plugin.get_child_classes(slot, page)]
                # Builds the list of dictionaries containing module, name and value for the plugin dropdowns
                child_plugin_classes = get_toolbar_plugin_struct(childs, slot, page, parent=plugin_class)
        elif isinstance(obj, PlaceholderModel):
            placeholder = obj
            page = placeholder.page if placeholder else None
            if not page:
                page = getattr(request, 'current_page', None)
            if placeholder:
                slot = placeholder.slot
            else:
                slot = None
            # Builds the list of dictionaries containing module, name and value for the plugin dropdowns
            child_plugin_classes = get_toolbar_plugin_struct(plugin_pool.get_all_plugins(slot, page), slot, page)
        return {'plugin_classes': child_plugin_classes}


register.tag(PluginChildClasses)


class ExtraMenuItems(InclusionTag):
    """
    Accepts a placeholder or a plugin and renders the additional menu items.
    """

    template = "cms/toolbar/dragitem_extra_menu.html"
    name = "extra_menu_items"
    options = Options(
        Argument('obj')
    )

    def get_context(self, context, obj):
        # Prepend frontedit toolbar output if applicable
        request = context['request']
        items = []
        if isinstance(obj, CMSPlugin):
            plugin = obj
            plugin_class_inst = plugin.get_plugin_class_instance()
            item = plugin_class_inst.get_extra_local_plugin_menu_items(request, plugin)
            if item:
                items += item
            plugin_classes = plugin_pool.get_all_plugins()
            for plugin_class in plugin_classes:
                plugin_class_inst = plugin_class()
                item = plugin_class_inst.get_extra_global_plugin_menu_items(request, plugin)
                if item:
                    items += item

        elif isinstance(obj, PlaceholderModel):
            plugin_classes = plugin_pool.get_all_plugins()
            for plugin_class in plugin_classes:
                plugin_class_inst = plugin_class()
                item = plugin_class_inst.get_extra_placeholder_menu_items(request, obj)
                if item:
                    items += item
        return {'items': items}
register.tag(ExtraMenuItems)


class PageAttribute(AsTag):
    """
    This template node is used to output an attribute from a page such
    as its title or slug.

    Synopsis
         {% page_attribute "field-name" %}
         {% page_attribute "field-name" as varname %}
         {% page_attribute "field-name" page_lookup %}
         {% page_attribute "field-name" page_lookup as varname %}

    Example
         {# Output current page's page_title attribute: #}
         {% page_attribute "page_title" %}
         {# Output page_title attribute of the page with reverse_id "the_page": #}
         {% page_attribute "page_title" "the_page" %}
         {# Output slug attribute of the page with pk 10: #}
         {% page_attribute "slug" 10 %}
         {# Assign page_title attribute to a variable: #}
         {% page_attribute "page_title" as title %}

    Keyword arguments:
    field-name -- the name of the field to output. Use one of:
    - title
    - menu_title
    - page_title
    - slug
    - meta_description
    - changed_date
    - changed_by

    page_lookup -- lookup argument for Page, if omitted field-name of current page is returned.
    See _get_page_by_untyped_arg() for detailed information on the allowed types and their interpretation
    for the page_lookup argument.

    varname -- context variable name. Output will be added to template context as this variable.
    This argument is required to follow the 'as' keyword.
    """
    name = 'page_attribute'
    options = Options(
        Argument('name', resolve=False),
        Argument('page_lookup', required=False, default=None),
        'as',
        Argument('varname', required=False, resolve=False)
    )

    valid_attributes = [
        "title",
        "slug",
        "meta_description",
        "page_title",
        "menu_title",
        "changed_date",
        "changed_by",
    ]

    def get_value(self, context, name, page_lookup):
        if not 'request' in context:
            return ''
        name = name.lower()
        request = context['request']
        lang = get_language_from_request(request)
        page = _get_page_by_untyped_arg(page_lookup, request, get_site_id(None))
        if page == "dummy":
            return ''
        if page and name in self.valid_attributes:
            func = getattr(page, "get_%s" % name)
            ret_val = func(language=lang, fallback=True)
            if not isinstance(ret_val, datetime):
                ret_val = escape(ret_val)
            return ret_val
        return ''


register.tag(PageAttribute)


def _show_placeholder_for_page(context, placeholder_name, page_lookup, lang=None,
                               site=None, cache_result=True):
    """
    Shows the content of a page with a placeholder name and given lookup
    arguments in the given language.
    This is useful if you want to have some more or less static content that is
    shared among many pages, such as a footer.

    See _get_page_by_untyped_arg() for detailed information on the allowed types
    and their interpretation for the page_lookup argument.
    """
    from django.core.cache import cache
    validate_placeholder_name(placeholder_name)

    if DJANGO_1_7:
        request = context.get('request', False)
    else:
        request = context.request

    site_id = get_site_id(site)

    if not request:
        return {'content': ''}
    if lang is None:
        lang = get_language_from_request(request)

    if cache_result:
        base_key = _get_cache_key('_show_placeholder_for_page', page_lookup, lang, site_id)
        cache_key = _clean_key('%s_placeholder:%s' % (base_key, placeholder_name))
        cached_value = cache.get(cache_key)
        if cached_value:
            restore_sekizai_context(context, cached_value['sekizai'])
            return {'content': mark_safe(cached_value['content'])}
    page = _get_page_by_untyped_arg(page_lookup, request, site_id)
    if not page:
        return {'content': ''}
    try:
        placeholder = page.placeholders.get(slot=placeholder_name)
    except PlaceholderModel.DoesNotExist:
        if settings.DEBUG:
            raise
        return {'content': ''}
    watcher = Watcher(context)
    content = render_placeholder(placeholder, context, placeholder_name, use_cache=cache_result)
    changes = watcher.get_changes()
    if cache_result:
        cache.set(cache_key, {'content': content, 'sekizai': changes}, get_cms_setting('CACHE_DURATIONS')['content'])

    if content:
        return {'content': mark_safe(content)}
    return {'content': ''}


class ShowPlaceholderById(InclusionTag):
    template = 'cms/content.html'
    name = 'show_placeholder_by_id'

    options = Options(
        Argument('placeholder_name'),
        Argument('reverse_id'),
        Argument('lang', required=False, default=None),
        Argument('site', required=False, default=None),
    )

    def get_context(self, *args, **kwargs):
        return _show_placeholder_for_page(**self.get_kwargs(*args, **kwargs))

    def get_kwargs(self, context, placeholder_name, reverse_id, lang, site):
        cache_result = True
        if 'preview' in context['request'].GET:
            cache_result = False
        return {
            'context': context,
            'placeholder_name': placeholder_name,
            'page_lookup': reverse_id,
            'lang': lang,
            'site': site,
            'cache_result': cache_result
        }


register.tag(ShowPlaceholderById)
register.tag('show_placeholder', ShowPlaceholderById)


class ShowUncachedPlaceholderById(ShowPlaceholderById):
    name = 'show_uncached_placeholder_by_id'

    def get_kwargs(self, *args, **kwargs):
        kwargs = super(ShowUncachedPlaceholderById, self).get_kwargs(*args, **kwargs)
        kwargs['cache_result'] = False
        return kwargs


register.tag(ShowUncachedPlaceholderById)
register.tag('show_uncached_placeholder', ShowUncachedPlaceholderById)


class CMSToolbar(RenderBlock):
    name = 'cms_toolbar'

    options = Options(
        Argument('name', required=False), # just here so sekizai thinks this is a RenderBlock
        parser_class=SekizaiParser,
    )

    def render_tag(self, context, name, nodelist):
        # render JS
        request = context.get('request', None)
        toolbar = getattr(request, 'toolbar', None)
        if toolbar:
            toolbar.init_toolbar(request)
            toolbar.populate()
        if request and 'cms-toolbar-login-error' in request.GET:
            context['cms_toolbar_login_error'] = request.GET['cms-toolbar-login-error'] == '1'
        context['cms_version'] =  __version__
        if toolbar and toolbar.show_toolbar:
            language = toolbar.toolbar_language
            with force_language(language):
                # needed to populate the context with sekizai content
                render_to_string('cms/toolbar/toolbar_javascript.html', context)
                context['addons'] =  mark_safe(toolbar.render_addons(context))
        else:
            language = None
        # render everything below the tag
        rendered_contents = nodelist.render(context)
        # sanity checks
        if not request:
            return rendered_contents
        if not toolbar:
            return rendered_contents
        if not toolbar.show_toolbar:
            return rendered_contents
        # render the toolbar content
        request.toolbar.post_template_populate()
        with force_language(language):
            addons = mark_safe(toolbar.post_template_render_addons(context))
            toolbar = render_to_string('cms/toolbar/toolbar.html', context)
        # return the toolbar content and the content below
        return '%s\n%s\n%s' % (toolbar, addons, rendered_contents)

register.tag(CMSToolbar)


class CMSEditableObject(InclusionTag):
    """
    Templatetag that links a content extracted from a generic django model
    to the model admin changeform.
    """
    template = 'cms/toolbar/content.html'
    edit_template = 'cms/toolbar/plugin.html'
    name = 'render_model'
    options = Options(
        Argument('instance'),
        Argument('attribute'),
        Argument('edit_fields', default=None, required=False),
        Argument('language', default=None, required=False),
        Argument('filters', default=None, required=False),
        Argument('view_url', default=None, required=False),
        Argument('view_method', default=None, required=False),
        'as',
        Argument('varname', required=False, resolve=False),
    )

    def __init__(self, parser, tokens):
        self.parser = parser
        super(CMSEditableObject, self).__init__(parser, tokens)

    def _is_editable(self, request):
        return (request and hasattr(request, 'toolbar') and
                request.toolbar.edit_mode)

    def get_template(self, context, **kwargs):
        if self._is_editable(context.get('request', None)):
            return self.edit_template
        return self.template

    def render_tag(self, context, **kwargs):
        """
        Overridden from InclusionTag to push / pop context to avoid leaks
        """
        context.push()
        template = self.get_template(context, **kwargs)
        data = self.get_context(context, **kwargs)
        output = render_to_string(template, data).strip()
        context.pop()
        if kwargs.get('varname'):
            context[kwargs['varname']] = output
            return ''
        else:
            return output

    def _get_editable_context(self, context, instance, language, edit_fields,
                              view_method, view_url, querystring, editmode=True):
        """
        Populate the contex with the requested attributes to trigger the changeform
        """
        request = context['request']
        if hasattr(request, 'toolbar'):
            lang = request.toolbar.toolbar_language
        else:
            lang = get_language()
        with force_language(lang):
            extra_context = {}
            if edit_fields == 'changelist':
                instance.get_plugin_name = u"%s %s list" % (smart_text(_('Edit')), smart_text(instance._meta.verbose_name))
                extra_context['attribute_name'] = 'changelist'
            elif editmode:
                instance.get_plugin_name = u"%s %s" % (smart_text(_('Edit')), smart_text(instance._meta.verbose_name))
                if not context.get('attribute_name', None):
                    # Make sure CMS.Plugin object will not clash in the frontend.
                    extra_context['attribute_name'] = '-'.join(edit_fields) \
                                                        if not isinstance('edit_fields', six.string_types) else edit_fields
            else:
                instance.get_plugin_name = u"%s %s" % (smart_text(_('Add')), smart_text(instance._meta.verbose_name))
                extra_context['attribute_name'] = 'add'
            extra_context['instance'] = instance
            extra_context['generic'] = instance._meta
            # view_method has the precedence and we retrieve the corresponding
            # attribute in the instance class.
            # If view_method refers to a method it will be called passing the
            # request; if it's an attribute, it's stored for later use
            if view_method:
                method = getattr(instance, view_method)
                if callable(method):
                    url_base = method(context['request'])
                else:
                    url_base = method
            else:
                # The default view_url is the default admin changeform for the
                # current instance
                if not editmode:
                    view_url = 'admin:%s_%s_add' % (
                        instance._meta.app_label, instance._meta.model_name)
                    url_base = reverse(view_url)
                elif not edit_fields:
                    if not view_url:
                        view_url = 'admin:%s_%s_change' % (
                            instance._meta.app_label, instance._meta.model_name)
                    if isinstance(instance, Page):
                        url_base = reverse(view_url, args=(instance.pk, language))
                    else:
                        url_base = reverse(view_url, args=(instance.pk,))
                else:
                    if not view_url:
                        view_url = 'admin:%s_%s_edit_field' % (
                            instance._meta.app_label, instance._meta.model_name)
                    if view_url.endswith('_changelist'):
                        url_base = reverse(view_url)
                    else:
                        url_base = reverse(view_url, args=(instance.pk, language))
                    querystring['edit_fields'] = ",".join(context['edit_fields'])
            if editmode:
                extra_context['edit_url'] = "%s?%s" % (url_base, urlencode(querystring))
            else:
                extra_context['edit_url'] = "%s" % url_base
            extra_context['refresh_page'] = True
            # We may be outside the CMS (e.g.: an application which is not attached via Apphook)
            # in this case we may only go back to the home page
            if getattr(context['request'], 'current_page', None):
                extra_context['redirect_on_close'] = context['request'].current_page.get_absolute_url(language)
            else:
                extra_context['redirect_on_close'] = ''
        return extra_context

    def _get_content(self, context, instance, attribute, language, filters):
        """
        Renders the requested attribute
        """
        extra_context = copy(context)
        attr_value = None
        if hasattr(instance, 'lazy_translation_getter'):
            attr_value = instance.lazy_translation_getter(attribute, '')
        if not attr_value:
            attr_value = getattr(instance, attribute, '')
        extra_context['content'] = attr_value
        # This allow the requested item to be a method, a property or an
        # attribute
        if callable(extra_context['content']):
            if isinstance(instance, Page):
                extra_context['content'] = extra_context['content'](language)
            else:
                extra_context['content'] = extra_context['content'](context['request'])
        if filters:
            expression = self.parser.compile_filter("content|%s" % (filters))
            extra_context['content'] = expression.resolve(extra_context)
        return extra_context

    def _get_data_context(self, context, instance, attribute, edit_fields,
                          language, filters, view_url, view_method):
        """
        Renders the requested attribute and attach changeform trigger to it

        Uses `_get_empty_context`
        """
        if not attribute:
            return context
        attribute = attribute.strip()
        # ugly-ish
        if isinstance(instance, Page):
            if attribute == 'title':
                attribute = 'get_title'
                if not edit_fields:
                    edit_fields = 'title'
            elif attribute == 'page_title':
                attribute = 'get_page_title'
                if not edit_fields:
                    edit_fields = 'page_title'
            elif attribute == 'menu_title':
                attribute = 'get_menu_title'
                if not edit_fields:
                    edit_fields = 'menu_title'
            elif attribute == 'titles':
                attribute = 'get_title'
                if not edit_fields:
                    edit_fields = 'title,page_title,menu_title'
            view_url = 'admin:cms_page_edit_title_fields'
        extra_context = copy(context)
        extra_context['attribute_name'] = attribute
        extra_context = self._get_empty_context(extra_context, instance,
                                                edit_fields, language, view_url,
                                                view_method)
        extra_context.update(self._get_content(extra_context, instance, attribute,
                                         language, filters))
        # content is for non-edit template content.html
        # rendered_content is for edit template plugin.html
        # in this templatetag both hold the same content
        extra_context['content'] = mark_safe(extra_context['content'])
        extra_context['rendered_content'] = extra_context['content']
        return extra_context

    def _get_empty_context(self, context, instance, edit_fields, language,
                           view_url, view_method, editmode=True):
        """
        Inject in a copy of the context the data requested to trigger the edit.

        `content` and `rendered_content` is emptied.
        """
        if not language:
            language = get_language_from_request(context['request'])
        # This allow the requested item to be a method, a property or an
        # attribute
        if not instance and editmode:
            return context
        extra_context = copy(context)
        # ugly-ish
        if instance and isinstance(instance, Page):
            if edit_fields == 'titles':
                edit_fields = 'title,page_title,menu_title'
            view_url = 'admin:cms_page_edit_title_fields'
        if edit_fields == 'changelist':
            view_url = 'admin:%s_%s_changelist' % (
                instance._meta.app_label, instance._meta.module_name)
        querystring = OrderedDict((('language', language),))
        if edit_fields:
            extra_context['edit_fields'] = edit_fields.strip().split(",")
        # If the toolbar is not enabled the following part is just skipped: it
        # would cause a perfomance hit for no reason
        extra_context.update(context)
        if self._is_editable(context.get('request', None)):
            extra_context.update(self._get_editable_context(
                extra_context, instance, language, edit_fields, view_method,
                view_url, querystring, editmode))
        # content is for non-edit template content.html
        # rendered_content is for edit template plugin.html
        # in this templatetag both hold the same content
        extra_context['content'] = ''
        extra_context['rendered_content'] = ''
        return extra_context

    def get_context(self, context, instance, attribute, edit_fields,
                    language, filters, view_url, view_method, varname):
        """
        Uses _get_data_context to render the requested attributes
        """
        extra_context = self._get_data_context(context, instance, attribute,
                                               edit_fields, language, filters,
                                               view_url, view_method)
        extra_context['render_model'] = True
        return extra_context
register.tag(CMSEditableObject)


class CMSEditableObjectIcon(CMSEditableObject):
    """
    Templatetag that links a content extracted from a generic django model
    to the model admin changeform.

    The output of this templatetag is just an icon to trigger the changeform.
    """
    name = 'render_model_icon'
    options = Options(
        Argument('instance'),
        Argument('edit_fields', default=None, required=False),
        Argument('language', default=None, required=False),
        Argument('view_url', default=None, required=False),
        Argument('view_method', default=None, required=False),
        'as',
        Argument('varname', required=False, resolve=False),
    )

    def get_context(self, context, instance, edit_fields, language,
                    view_url, view_method, varname):
        """
        Uses _get_empty_context and adds the `render_model_icon` variable.
        """
        extra_context = self._get_empty_context(context, instance, edit_fields,
                                                language, view_url, view_method)
        extra_context['render_model_icon'] = True
        return extra_context
register.tag(CMSEditableObjectIcon)


class CMSEditableObjectAdd(CMSEditableObject):
    """
    Templatetag that links a content extracted from a generic django model
    to the model admin changeform.

    The output of this templatetag is just an icon to trigger the changeform.
    """
    name = 'render_model_add'
    options = Options(
        Argument('instance'),
        Argument('language', default=None, required=False),
        Argument('view_url', default=None, required=False),
        Argument('view_method', default=None, required=False),
        'as',
        Argument('varname', required=False, resolve=False),
    )

    def get_context(self, context, instance, language,
                    view_url, view_method, varname):
        """
        Uses _get_empty_context and adds the `render_model_icon` variable.
        """
        if isinstance(instance, Model) and not instance.pk:
            instance.pk = 0
        extra_context = self._get_empty_context(context, instance, None,
                                                language, view_url, view_method,
                                                editmode=False)
        extra_context['render_model_add'] = True
        return extra_context
register.tag(CMSEditableObjectAdd)


class CMSEditableObjectAddBlock(CMSEditableObject):
    """
    Templatetag that links arbitrary content to the addform for the specified
    model (based on the provided model instance).
    """
    name = 'render_model_add_block'
    options = Options(
        Argument('instance'),
        Argument('language', default=None, required=False),
        Argument('view_url', default=None, required=False),
        Argument('view_method', default=None, required=False),
        'as',
        Argument('varname', required=False, resolve=False),
        blocks=[('endrender_model_add_block', 'nodelist')],
    )

    def render_tag(self, context, **kwargs):
        """
        Renders the block and then inject the resulting HTML in the template
        context
        """
        context.push()
        template = self.get_template(context, **kwargs)
        data = self.get_context(context, **kwargs)
        data['content'] = mark_safe(kwargs['nodelist'].render(data))
        data['rendered_content'] = data['content']
        output = render_to_string(template, data)
        context.pop()
        if kwargs.get('varname'):
            context[kwargs['varname']] = output
            return ''
        else:
            return output

    def get_context(self, context, instance, language,
                    view_url, view_method, varname, nodelist):
        """
        Uses _get_empty_context and adds the `render_model_icon` variable.
        """
        if isinstance(instance, Model) and not instance.pk:
            instance.pk = 0
        extra_context = self._get_empty_context(context, instance, None,
                                                language, view_url, view_method,
                                                editmode=False)
        extra_context['render_model_add'] = True
        return extra_context
register.tag(CMSEditableObjectAddBlock)


class CMSEditableObjectBlock(CMSEditableObject):
    """
    Templatetag that links a content extracted from a generic django model
    to the model admin changeform.

    The rendered content is to be specified in the enclosed block.
    """
    name = 'render_model_block'
    options = Options(
        Argument('instance'),
        Argument('edit_fields', default=None, required=False),
        Argument('language', default=None, required=False),
        Argument('view_url', default=None, required=False),
        Argument('view_method', default=None, required=False),
        'as',
        Argument('varname', required=False, resolve=False),
        blocks=[('endrender_model_block', 'nodelist')],
    )

    def render_tag(self, context, **kwargs):
        """
        Renders the block and then inject the resulting HTML in the template
        context
        """
        context.push()
        template = self.get_template(context, **kwargs)
        data = self.get_context(context, **kwargs)
        data['content'] = mark_safe(kwargs['nodelist'].render(data))
        data['rendered_content'] = data['content']
        output = render_to_string(template, data)
        context.pop()
        if kwargs.get('varname'):
            context[kwargs['varname']] = output
            return ''
        else:
            return output

    def get_context(self, context, instance, edit_fields, language,
                    view_url, view_method, varname, nodelist):
        """
        Uses _get_empty_context and adds the `instance` object to the local
        context. Context here is to be intended as the context of the nodelist
        in the block.
        """
        extra_context = self._get_empty_context(context, instance, edit_fields,
                                                language, view_url, view_method)
        extra_context['instance'] = instance
        extra_context['render_model_block'] = True
        return extra_context
register.tag(CMSEditableObjectBlock)


class StaticPlaceholderNode(Tag):
    name = 'static_placeholder'
    options = PlaceholderOptions(
        Argument('code', required=True),
        MultiValueArgument('extra_bits', required=False, resolve=False),
        blocks=[
            ('endstatic_placeholder', 'nodelist'),
        ]
    )

    def render_tag(self, context, code, extra_bits, nodelist=None):
        # TODO: language override (the reason this is not implemented, is that language selection is buried way
        #       down somewhere in some method called in render_plugins. There it gets extracted from the request
        #       and a language in request.GET always overrides everything.)
        if not code:
            # an empty string was passed in or the variable is not available in the context
            if nodelist:
                return nodelist.render(context)
            return ''
        request = context.get('request', False)
        if not request:
            if nodelist:
                return nodelist.render(context)
            return ''
        if isinstance(code, StaticPlaceholder):
            static_placeholder = code
        else:
            if 'site' in extra_bits:
                site = Site.objects.get_current()
                static_placeholder, __ = StaticPlaceholder.objects.get_or_create(code=code, site_id=site.pk, defaults={'name': code,
                    'creation_method': StaticPlaceholder.CREATION_BY_TEMPLATE})
            else:
                static_placeholder, __ = StaticPlaceholder.objects.get_or_create(code=code, site_id__isnull=True, defaults={'name': code,
                    'creation_method': StaticPlaceholder.CREATION_BY_TEMPLATE})
        if not hasattr(request, 'static_placeholders'):
            request.static_placeholders = []
        request.static_placeholders.append(static_placeholder)
        if hasattr(request, 'toolbar') and request.toolbar.edit_mode:
            if not request.user.has_perm('cms.edit_static_placeholder'):
                placeholder = static_placeholder.public
                placeholder.is_editable = False
            else:
                placeholder = static_placeholder.draft
        else:
            placeholder = static_placeholder.public
        placeholder.is_static = True
        content = render_placeholder(placeholder, context, name_fallback=code, default=nodelist)
        return content
register.tag(StaticPlaceholderNode)


class RenderPlaceholder(AsTag):
    """
    Render the content of the plugins contained in a placeholder.
    The result can be assigned to a variable within the template's context by using the `as` keyword.
    It behaves in the same way as the `PageAttribute` class, check its docstring for more details.
    """
    name = 'render_placeholder'
    options = Options(
        Argument('placeholder'),
        Argument('width', default=None, required=False),
        'language',
        Argument('language', default=None, required=False),
        'as',
        Argument('varname', required=False, resolve=False)
    )

    def _get_value(self, context, editable=True, **kwargs):
        request = context.get('request', None)
        placeholder = kwargs.get('placeholder')
        width = kwargs.get('width')
        nocache = kwargs.get('nocache', False)
        language = kwargs.get('language')
        if not request:
            return ''
        if not placeholder:
            return ''

        if isinstance(placeholder, string_types):
            placeholder = PlaceholderModel.objects.get(slot=placeholder)
        if not hasattr(request, 'placeholders'):
            request.placeholders = []
        if placeholder.has_change_permission(request):
            request.placeholders.append(placeholder)
        context = context.new(context)
        return safe(placeholder.render(context, width, lang=language,
                                       editable=editable, use_cache=not nocache))

    def get_value_for_context(self, context, **kwargs):
        return self._get_value(context, editable=False, **kwargs)

    def get_value(self, context, **kwargs):
        return self._get_value(context, **kwargs)

register.tag(RenderPlaceholder)


class RenderUncachedPlaceholder(RenderPlaceholder):
    """
    Uncached version of RenderPlaceholder
    This templatetag will neither get the result from cache, nor will update
    the cache value for the given placeholder
    """
    name = 'render_uncached_placeholder'

    def _get_value(self, context, editable=True, **kwargs):
        kwargs['nocache'] = True
        return super(RenderUncachedPlaceholder, self)._get_value(context, editable, **kwargs)

register.tag(RenderUncachedPlaceholder)

NULL = object()


class EmptyListValue(list, StringValue):
    """
    A list of template variables for easy resolving
    """
    def __init__(self, value=NULL):
        list.__init__(self)
        if value is not NULL:
            self.append(value)

    def resolve(self, context):
        resolved = [item.resolve(context) for item in self]
        return self.clean(resolved)


class MultiValueArgumentBeforeKeywordArgument(MultiValueArgument):
    sequence_class = EmptyListValue

    def parse(self, parser, token, tagname, kwargs):
        if '=' in token:
            if self.name not in kwargs:
                kwargs[self.name] = self.sequence_class()
            return False
        return super(MultiValueArgumentBeforeKeywordArgument, self).parse(
            parser,
            token,
            tagname,
            kwargs
        )


class CMSAdminURL(AsTag):
    name = 'cms_admin_url'
    options = Options(
        Argument('viewname'),
        MultiValueArgumentBeforeKeywordArgument('args', required=False),
        MultiKeywordArgument('kwargs', required=False),
        'as',
        Argument('varname', resolve=False, required=False)
    )

    def get_value(self, context, viewname, args, kwargs):
        return admin_reverse(viewname, args=args, kwargs=kwargs)

register.tag(CMSAdminURL)<|MERGE_RESOLUTION|>--- conflicted
+++ resolved
@@ -3,15 +3,11 @@
 from datetime import datetime
 from itertools import chain
 import re
-<<<<<<< HEAD
-=======
-from classytags.values import StringValue
 
 try:
     from collections import OrderedDict
 except ImportError:
     from django.utils.datastructures import SortedDict as OrderedDict
->>>>>>> 8bdef8de
 
 from django import template
 from django.conf import settings
@@ -19,10 +15,7 @@
 from django.core.mail import mail_managers
 from django.core.urlresolvers import reverse
 from django.db.models import Model
-<<<<<<< HEAD
 from django.middleware.common import BrokenLinkEmailsMiddleware
-=======
->>>>>>> 8bdef8de
 from django.template.defaultfilters import safe
 from django.template.loader import render_to_string
 from django.utils import six
@@ -32,10 +25,7 @@
 from django.utils.safestring import mark_safe
 from django.utils.six import string_types
 from django.utils.translation import ugettext_lazy as _, get_language
-<<<<<<< HEAD
-
-=======
->>>>>>> 8bdef8de
+
 from classytags.arguments import (Argument, MultiValueArgument,
                                   MultiKeywordArgument)
 from classytags.core import Options, Tag
@@ -926,7 +916,7 @@
             view_url = 'admin:cms_page_edit_title_fields'
         if edit_fields == 'changelist':
             view_url = 'admin:%s_%s_changelist' % (
-                instance._meta.app_label, instance._meta.module_name)
+                instance._meta.app_label, instance._meta.model_name)
         querystring = OrderedDict((('language', language),))
         if edit_fields:
             extra_context['edit_fields'] = edit_fields.strip().split(",")
