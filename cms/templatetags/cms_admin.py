from classytags.arguments import Argument
from classytags.core import Options, Tag
from classytags.helpers import AsTag, InclusionTag
from django import template
from django.conf import settings
from django.contrib import admin
from django.contrib.admin.views.main import ERROR_FLAG
from django.template.loader import render_to_string
from django.utils.encoding import force_str
from django.utils.safestring import mark_safe
from django.utils.translation import get_language, gettext_lazy as _

from cms.models.contentmodels import PageContent
from cms.utils import i18n
from cms.utils.urlutils import admin_reverse

register = template.Library()

CMS_ADMIN_ICON_BASE = "%sadmin/img/" % settings.STATIC_URL


<<<<<<< HEAD
@register.simple_tag(takes_context=False)
def get_admin_url_for_language(page, language):
    if language in page.get_languages():
        page_content = page.get_content_obj(language, fallback=False)
        if page_content:
            return admin_reverse('cms_pagecontent_change', args=[page_content.pk])
    admin_url = admin_reverse('cms_pagecontent_add')
    admin_url += '?cms_page={}&language={}'.format(page.pk, language)
    return admin_url
=======
class GetAdminUrlForLanguage(AsTag):
    """Classy tag that returns the url for editing PageContent in the admin."""
    name = "get_admin_url_for_language"

    options = Options(
        Argument('page'),
        Argument('language'),
        'as',
        Argument('varname', required=False, resolve=False)
    )

    def get_admin_url_for_language(self, context, page, language):
        if language not in page.get_languages():
            admin_url = admin_reverse('cms_pagecontent_add')
            admin_url += '?cms_page={}&language={}'.format(page.pk, language)
            return admin_url

        page_content = page.get_content_obj(language, fallback=False)
        return admin_reverse('cms_pagecontent_change', args=[page_content.pk])

    def get_value(self, context, page, language):
        # if not page.get_content_obj(language).is_editable(context["request"]):
        #     # Convention: If this tag returns None the page content cannot be edited
        #     return ""
        return self.get_admin_url_for_language(context, page, language)


register.tag(GetAdminUrlForLanguage.name, GetAdminUrlForLanguage)


class GetPreviewUrl(AsTag):
    """Classy tag that returns the url for editing PageContent in the admin."""
    name = "get_preview_url"
    page_content_type = None

    options = Options(
        Argument('page_content'),
        'as',
        Argument('varname', required=False, resolve=False)
    )

    def get_value(self, context, page_content):
        if not page_content:
            return ""
        if GetPreviewUrl.page_content_type is None:
            # Use class as cache
            from django.contrib.contenttypes.models import ContentType

            GetPreviewUrl.page_content_type = ContentType.objects.get_for_model(PageContent).pk

        return admin_reverse('cms_placeholder_render_object_preview',
                             args=[GetPreviewUrl.page_content_type, page_content.pk])


register.tag(GetPreviewUrl.name, GetPreviewUrl)
>>>>>>> b39799f9


@register.simple_tag(takes_context=True)
def show_admin_menu_for_pages(context, descendants, depth=1):
    admin = context['admin']
    request = context['request']

    if 'tree' in context:
        filtered = context['tree']['is_filtered']
    else:
        filtered = False

    rows = admin.get_tree_rows(
        request,
        pages=descendants,
        language=context['preview_language'],
        depth=depth,
        follow_descendants=not bool(filtered),
    )
    return mark_safe(''.join(rows))


@register.simple_tag(takes_context=False)
def get_page_display_name(cms_page):
    from cms.models import EmptyPageContent
    language = get_language()

    if not cms_page.page_content_cache:
        cms_page.set_translations_cache()

    if not cms_page.page_content_cache.get(language):
        fallback_langs = i18n.get_fallback_languages(language)
        found = False
        for lang in fallback_langs:
            if cms_page.page_content_cache.get(lang):
                found = True
                language = lang
        if not found:
            language = None
            for lang, item in cms_page.page_content_cache.items():
                if not isinstance(item, EmptyPageContent):
                    language = lang
    if not language:
        return _("Empty")
    page_content = cms_page.page_content_cache[language]
    if page_content.title:
        return page_content.title
    if page_content.page_title:
        return page_content.page_title
    if page_content.menu_title:
        return page_content.menu_title
    return cms_page.get_slug(language)


class TreePublishRow(Tag):
    """New template tag that renders a pontential menu to be offered with the
    dirty indicators. The core will not display a menu."""
    name = "tree_publish_row"
    options = Options(
        Argument('page'),
        Argument('language')
    )

    def get_indicator(self, page_content):
        indicator = page_content.content_indicator()
        page_content_admin_class = admin.site._registry[PageContent]
        css_classes = f"cms-pagetree-node-state cms-pagetree-node-state-{indicator} {indicator}"
        return css_classes, page_content_admin_class.indicator_descriptions.get(indicator, _("Unknown"))

    def get_indicator_legend(self, descriptions):
        return (
            (f"cms-pagetree-node-state cms-pagetree-node-state-{state}", description)
            for state, description in descriptions.items()
        )

    def render_tag(self, context, page, language):
        if page is None:  # Retrieve all for legend
            page_content_admin_class = admin.site._registry[PageContent]
            context["indicator_legend_items"] = self.get_indicator_legend(
                page_content_admin_class.indicator_descriptions
            )
            return render_to_string("admin/cms/page/tree/indicator_legend.html", context.flatten())

        page_content = page.page_content_cache.get(language)
        cls, text = self.get_indicator(page_content)
        return mark_safe(
            '<span class="cms-hover-tooltip cms-hover-tooltip-left cms-hover-tooltip-delay %s" '
            'data-cms-tooltip="%s"></span>' % (cls, force_str(text)))


register.tag(TreePublishRow.name, TreePublishRow)


@register.tag
class TreePublishRowMenu(AsTag):
    """New template tag that renders a potential menu to be offered with the
    dirty indicators. The core will only display a menu for EmptyContent to allow
    to create a new PageContent."""
    name = "tree_publish_row_menu"
    options = Options(
        Argument('page'),
        Argument('language'),
        'as',
        Argument('varname', required=False, resolve=False)
    )

    def get_value(self, context, page, language):
        page_content = page.page_content_cache.get(language)
        if context.get("has_change_permission", False):
            page_content_admin_class = admin.site._registry[PageContent]
            template, publish_menu_items = page_content_admin_class.get_indicator_menu(
                context["request"], page_content
            )
            if template:
                context["indicator_menu_items"] = publish_menu_items
                return render_to_string(template, context.flatten())
        return ''


register.tag(TreePublishRowMenu.name, TreePublishRowMenu)


@register.inclusion_tag('admin/cms/page/tree/filter.html')
def render_filter_field(request, field):
    params = request.GET.copy()

    if ERROR_FLAG in params:
        del params['ERROR_FLAG']

    lookup_value = params.pop(field.html_name, [''])[-1]

    def choices():
        for value, label in field.field.choices:
            queries = params.copy()

            if value:
                queries[field.html_name] = value
            yield {
                'query_string': '?%s' % queries.urlencode(),
                'selected': lookup_value == value,
                'display': label,
            }
    return {'field': field, 'choices': choices()}


@register.filter
def boolean_icon(value):
    BOOLEAN_MAPPING = {True: 'yes', False: 'no', None: 'unknown'}
    return mark_safe(
        '<img src="%sicon-%s.gif" alt="%s" />' % (CMS_ADMIN_ICON_BASE, BOOLEAN_MAPPING.get(value, 'unknown'), value))


@register.tag(name="page_submit_row")
class PageSubmitRow(InclusionTag):
    name = 'page_submit_row'
    template = 'admin/cms/page/submit_row.html'

    def get_context(self, context):
        opts = context['opts']
        change = context['change']
        is_popup = context['is_popup']
        save_as = context['save_as']
        language = context.get('language', '')
        filled_languages = context.get('filled_languages', [])
        context = {
            'show_delete_link': False,
            'show_save_as_new': not is_popup and change and save_as,
            'show_save_and_add_another': False,
            'show_save_and_continue': not is_popup and context['has_change_permission'],
            'is_popup': is_popup,
            'show_save': context.get("can_change", True),
            'language': language,
            'language_is_filled': language in filled_languages,
            'object_id': context.get('object_id', None),
            'opts': opts,
        }
        return context


def in_filtered(seq1, seq2):
    return [x for x in seq1 if x in seq2]


in_filtered = register.filter('in_filtered', in_filtered)


@register.simple_tag
def admin_static_url():
    """
    If set, returns the string contained in the setting ADMIN_MEDIA_PREFIX, otherwise returns STATIC_URL + 'admin/'.
    """
    return getattr(settings, 'ADMIN_MEDIA_PREFIX', None) or ''.join([settings.STATIC_URL, 'admin/'])


@register.tag(name="cms_admin_icon_base")
class CMSAdminIconBase(Tag):
    name = 'cms_admin_icon_base'

    def render_tag(self, context):
        return CMS_ADMIN_ICON_BASE


@register.inclusion_tag('admin/cms/page/plugin/submit_line.html', takes_context=True)
def submit_row_plugin(context):
    """
    Displays the row of buttons for delete and save.
    """
    opts = context['opts']
    change = context['change']
    is_popup = context['is_popup']
    save_as = context['save_as']
    ctx = {
        'opts': opts,
        'show_delete_link': context.get(
            'has_delete_permission', False) and change and context.get('show_delete', True),
        'show_save_as_new': not is_popup and change and save_as,
        'show_save_and_add_another': context['has_add_permission'] and not is_popup and (
            not save_as or context['add']),
        'show_save_and_continue': not is_popup and context['has_change_permission'],
        'is_popup': is_popup,
        'show_save': True,
        'preserved_filters': context.get('preserved_filters'),
    }
    if context.get('original') is not None:
        ctx['original'] = context['original']
    return ctx<|MERGE_RESOLUTION|>--- conflicted
+++ resolved
@@ -19,17 +19,6 @@
 CMS_ADMIN_ICON_BASE = "%sadmin/img/" % settings.STATIC_URL
 
 
-<<<<<<< HEAD
-@register.simple_tag(takes_context=False)
-def get_admin_url_for_language(page, language):
-    if language in page.get_languages():
-        page_content = page.get_content_obj(language, fallback=False)
-        if page_content:
-            return admin_reverse('cms_pagecontent_change', args=[page_content.pk])
-    admin_url = admin_reverse('cms_pagecontent_add')
-    admin_url += '?cms_page={}&language={}'.format(page.pk, language)
-    return admin_url
-=======
 class GetAdminUrlForLanguage(AsTag):
     """Classy tag that returns the url for editing PageContent in the admin."""
     name = "get_admin_url_for_language"
@@ -41,21 +30,15 @@
         Argument('varname', required=False, resolve=False)
     )
 
-    def get_admin_url_for_language(self, context, page, language):
-        if language not in page.get_languages():
-            admin_url = admin_reverse('cms_pagecontent_add')
-            admin_url += '?cms_page={}&language={}'.format(page.pk, language)
-            return admin_url
-
-        page_content = page.get_content_obj(language, fallback=False)
-        return admin_reverse('cms_pagecontent_change', args=[page_content.pk])
-
     def get_value(self, context, page, language):
-        # if not page.get_content_obj(language).is_editable(context["request"]):
-        #     # Convention: If this tag returns None the page content cannot be edited
-        #     return ""
-        return self.get_admin_url_for_language(context, page, language)
-
+        if language in page.get_languages():
+            page_content = page.get_content_obj(language, fallback=False)
+            if page_content:
+                return admin_reverse('cms_pagecontent_change', args=[page_content.pk])
+        admin_url = admin_reverse('cms_pagecontent_add')
+        admin_url += '?cms_page={}&language={}'.format(page.pk, language)
+        return admin_url
+        
 
 register.tag(GetAdminUrlForLanguage.name, GetAdminUrlForLanguage)
 
@@ -85,7 +68,6 @@
 
 
 register.tag(GetPreviewUrl.name, GetPreviewUrl)
->>>>>>> b39799f9
 
 
 @register.simple_tag(takes_context=True)
