--- conflicted
+++ resolved
@@ -40,10 +40,7 @@
 from cms.utils.moderator import update_moderation_message,\
     get_test_moderation_level, moderator_should_approve, approve_page
 from django.core.urlresolvers import reverse
-<<<<<<< HEAD
 from cms.utils.admin import render_admin_menu_item
-=======
->>>>>>> 94f9647b
 
 PAGE_ADMIN_INLINES = []
 
@@ -742,15 +739,13 @@
     
     def approve_page(self, request, page_id):
         """Approve changes on current page by user from request.
-        """
-        
-        #TODO: change to POST method !! get isn't safe
+        """        
+        #TODO: change to POST method !! get is not safe
         
         page = get_object_or_404(Page, id=page_id)
         if not page.has_moderate_permission(request):
             raise Http404()
-        
-<<<<<<< HEAD
+
         approve_page(request, page)
         
         self.message_user(request, _('Page was successfully approved.'))
@@ -759,12 +754,6 @@
             # if request comes from tree..
             return render_admin_menu_item(request, page)
         return HttpResponseRedirect('../../')
-=======
-        approve_page(page, request.user)
-        
-        self.message_user(request, _('Page was successfully approved.'))
-        return HttpResponseRedirect(reverse('admin_cms_page_change', args=[page_id]))
->>>>>>> 94f9647b
         
 
 class PageAdminMixins(admin.ModelAdmin):
