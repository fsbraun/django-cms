--- conflicted
+++ resolved
@@ -154,7 +154,7 @@
 - New frontend editing
 - New Toolbar
 - Plugin API for creating new plugins and moving has changed
-<<<<<<< HEAD
+- render_to_response replaced with TemplateResponse in cms.views
 - Toolbar has language switcher built in
 - User settings module added for saving the language of the user so when he switches languages the toolbar/interface
   keeps the language.
@@ -162,7 +162,4 @@
 
 
 
-=======
-- render_to_response replaced with TemplateResponse in cms.views
->>>>>>> 7d0182d3
 
