--- conflicted
+++ resolved
@@ -13,12 +13,8 @@
         prefill = true;
     }
     if (window.unihandecode) {
-<<<<<<< HEAD
-        window.UNIHANDECODER = unihandecode.Unihan(slug.data('decoder'));
-=======
         // eslint-disable-next-line new-cap
         window.UNIHANDECODER = window.unihandecode.Unihan(slug.data('decoder'));
->>>>>>> 0ab640ce
     }
 
     // always bind the title > slug generation and do the validation inside for better ux
