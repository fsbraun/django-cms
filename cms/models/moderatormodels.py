<<<<<<< HEAD
# -*- coding: utf-8 -*-
from cms.models.pagemodel import Page
=======
>>>>>>> 06de1354
import sys

from django.db import models
from django.contrib.auth.models import User
from django.utils.translation import ugettext_lazy as _

from cms.models.managers import PageModeratorStateManager
from cms.models.pagemodel import Page

# NOTE: those are not just numbers!! we will do binary AND on them,
# so pay attention when adding/changing them, or MASKs..
ACCESS_PAGE = 1
ACCESS_CHILDREN = 2 # just immediate children (1 level)
ACCESS_PAGE_AND_CHILDREN = 3 # just immediate children (1 level)
ACCESS_DESCENDANTS = 4 
ACCESS_PAGE_AND_DESCENDANTS = 5

# binary masks for ACCESS permissions
MASK_PAGE = 1
MASK_CHILDREN = 2
MASK_DESCENDANTS = 4

ACCESS_CHOICES = (
    (ACCESS_PAGE, _('Current page')),
    (ACCESS_CHILDREN, _('Page children (immediate)')),
    (ACCESS_PAGE_AND_CHILDREN, _('Page and children (immediate)')),
    (ACCESS_DESCENDANTS, _('Page descendants')),
    (ACCESS_PAGE_AND_DESCENDANTS, _('Page and descendants')),
)


################################################################################
# Moderation
################################################################################

class PageModerator(models.Model):
    """
    Page moderator holds user / page / moderation type states. User can be
    assigned to any page (to which he haves permissions), and say which
    moderation depth he requires.
    """
    MAX_MODERATION_LEVEL = sys.maxint # just an number
    
    page = models.ForeignKey(Page, verbose_name=_('Page')) 
    user = models.ForeignKey(User, verbose_name=_('User'))
    
    # TODO: permission stuff could be changed to this structure also, this gives
    # better querying performance
    moderate_page = models.BooleanField(_('Moderate page'), blank=True)
    moderate_children = models.BooleanField(_('Moderate children'), blank=True)
    moderate_descendants = models.BooleanField(_('Moderate descendants'), blank=True)
    
    class Meta:
        verbose_name=_('PageModerator')
        verbose_name_plural=_('PageModerator')
        app_label = 'cms'
    
    def set_decimal(self, state):
        """Converts and sets binary state to local attributes
        """
        self.moderate_page = bool(state & MASK_PAGE)
        moderate_children = bool(state & MASK_CHILDREN)
        moderate_descendants = bool(state & MASK_DESCENDANTS)
        
        if moderate_descendants:
            moderate_children = True
        
        self.moderate_children = moderate_children
        self.moderate_descendants = moderate_descendants
    
    def get_decimal(self):
        return self.moderate_page * MASK_PAGE + \
            self.moderate_children * MASK_CHILDREN + \
            self.moderate_descendants * MASK_DESCENDANTS
    
    def __unicode__(self):
        return u"%s on %s mod: %d" % (self.user, self.page, self.get_decimal())


class PageModeratorState(models.Model):
    """PageModeratorState memories all actions made on page.
    Page can be in only one advanced state. 
    """
    ACTION_ADD = "ADD"
    ACTION_CHANGED = "CHA"
    
    ACTION_PUBLISH = "PUB"
    ACTION_UNPUBLISH = "UNP"
    ACTION_MOVE = "MOV"
    
    # advanced states
    ACTION_DELETE = "DEL"
    
    # approve state
    ACTION_APPROVE = "APP"
    
    _action_choices = (
        (ACTION_ADD, _('created')), 
        (ACTION_CHANGED, _('changed')), 
        (ACTION_DELETE, _('delete req.')),
        (ACTION_MOVE, _('move req.')),
        (ACTION_PUBLISH, _('publish req.')),
        (ACTION_UNPUBLISH, _('unpublish req.')),
        (ACTION_APPROVE, _('approved')), # Approved by somebody in approvement process
    )
    
    page = models.ForeignKey(Page)
    user = models.ForeignKey(User, null=True)
    created = models.DateTimeField(auto_now_add=True)
    action = models.CharField(max_length=3, choices=_action_choices, null=True, blank=True)
    message = models.TextField(max_length=1000, blank=True, default="")
    
    objects = PageModeratorStateManager()
    
    class Meta:
        verbose_name=_('Page moderator state')
        verbose_name_plural=_('Page moderator states')
        ordering = ('page', 'action', '-created') # newer first
        app_label = 'cms'
    
    css_class = lambda self: self.action.lower()
    
    def __unicode__(self):
        return u"%s: %s" % (self.page, self.get_action_display())<|MERGE_RESOLUTION|>--- conflicted
+++ resolved
@@ -1,8 +1,4 @@
-<<<<<<< HEAD
 # -*- coding: utf-8 -*-
-from cms.models.pagemodel import Page
-=======
->>>>>>> 06de1354
 import sys
 
 from django.db import models
