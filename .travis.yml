--- conflicted
+++ resolved
@@ -23,13 +23,9 @@
     - if [ $DATABASE_URL == 'postgres://postgres@127.0.0.1/djangocms_test' ]; then pip install -q psycopg2 ; fi
     - if [ $DATABASE_URL == 'mysql://root@127.0.0.1/djangocms_test' ]; then pip install -q mysql-python ; fi
 script:
-<<<<<<< HEAD
-    coverage run --rcfile=coverage.rc runtests.py --db $DB
+    coverage run --rcfile=coverage.rc develop.py test --migrate
 after_success:
     coveralls --config_file=coverage.rc
-=======
-    python develop.py test --migrate
->>>>>>> fed1783d
 notifications:
     email:
         recipients:
