--- conflicted
+++ resolved
@@ -154,19 +154,7 @@
     '
     >
 
-<<<<<<< HEAD
     {% language preview_language %}
         {{ page.get_admin_tree_title }}
     {% endlanguage %}
-</li>
-
-{# CHILDREN RENDERING #}
-{% if page.childrens and page.id in open_menu_trees %}
-    {% for child in page.childrens %}
-        {% show_admin_menu child %}
-    {% endfor %}
-{% endif %}
-=======
-    {{ page.get_admin_tree_title }}
-</li>
->>>>>>> aa5435dd
+</li>