from functools import partial
from logging import getLogger

from django.contrib import messages
from django.contrib.sites.models import Site
from django.core.cache import cache
from django.core.exceptions import ValidationError
from django.urls import NoReverseMatch
from django.utils.functional import cached_property
from django.utils.module_loading import autodiscover_modules
from django.utils.translation import (
    get_language_from_request, gettext_lazy as _,
)

from cms.utils.conf import get_cms_setting
<<<<<<< HEAD

=======
from cms.utils.moderator import use_draft
>>>>>>> d3615ee2
from menus.base import Menu
from menus.exceptions import NamespaceAlreadyRegistered
from menus.models import CacheKey

logger = getLogger('menus')


def _build_nodes_inner_for_one_menu(nodes, menu_class_name):
    '''
    This is an easier to test "inner loop" building the menu tree structure
    for one menu (one language, one site)
    '''
    done_nodes = {}  # Dict of node.id:Node
    final_nodes = []

    # This is to prevent infinite loops - we need to compare the number of
    # times we see a specific node to "something", and for the time being,
    # it's the total number of nodes
    list_total_length = len(nodes)

    while nodes:
        # For when the node has a parent_id but we haven't seen it yet.
        # We must not append it to the final list in this case!
        should_add_to_final_list = True

        node = nodes.pop(0)

        # Increment the "seen" counter for this specific node.
        node._counter = getattr(node, '_counter', 0) + 1

        # Implicit namespacing by menu.__name__
        if not node.namespace:
            node.namespace = menu_class_name
        if node.namespace not in done_nodes:
            # We need to create the namespace dict to avoid KeyErrors
            done_nodes[node.namespace] = {}

        # If we have seen the parent_id already...
        if node.parent_id in done_nodes[node.namespace]:
            # Implicit parent namespace by menu.__name__
            if not node.parent_namespace:
                node.parent_namespace = menu_class_name
            parent = done_nodes[node.namespace][node.parent_id]
            parent.children.append(node)
            node.parent = parent
        # If it has a parent_id but we haven't seen it yet...
        elif node.parent_id:
            # We check for infinite loops here, by comparing the number of
            # times we "saw" this node to the number of nodes in the list
            if node._counter < list_total_length:
                nodes.append(node)
            # Never add this node to the final list until it has a real
            # parent (node.parent)
            should_add_to_final_list = False

        if should_add_to_final_list:
            final_nodes.append(node)
            # add it to the "seen" list
            done_nodes[node.namespace][node.id] = node
    return final_nodes


def _get_menu_class_for_instance(menu_class, instance):
    """
    Returns a new menu class that subclasses
    menu_class but is bound to instance.
    This means it sets the "instance" attribute of the class.
    """
    attrs = {'instance': instance}
    class_name = menu_class.__name__
    meta_class = type(menu_class)
    return meta_class(class_name, (menu_class,), attrs)


class MenuRenderer(object):
    # The main logic behind this class is to decouple
    # the singleton menu pool from the menu rendering logic.
    # By doing this we can be sure that each request has its
    # private instance that will always have the same attributes.

    def __init__(self, pool, request):
        self.pool = pool
        # It's important this happens on init
        # because we need to make sure that a menu renderer
        # points to the same registered menus as long as the
        # instance lives.
        self.menus = pool.get_registered_menus(for_rendering=True)
        self.request = request
        self.request_language = get_language_from_request(request, check_path=True)
        self.site = Site.objects.get_current(request)
        toolbar = getattr(request, "toolbar", None)
        # No toolbar - no draft mode
        self.draft_mode_active = toolbar.edit_mode_active or toolbar.preview_mode_active if toolbar else False

    @property
    def cache_key(self):
        prefix = get_cms_setting('CACHE_PREFIX')

        key = '%smenu_nodes_%s_%s' % (prefix, self.request_language, self.site.pk)

        if self.request.user.is_authenticated:
            key += '_%s_user' % self.request.user.pk

        if self.draft_mode_active:
            key += ':draft'
        else:
            key += ':public'
        return key

    @cached_property
    def is_cached(self):
        db_cache_key_lookup = CacheKey.objects.filter(
            key=self.cache_key,
            language=self.request_language,
            site=self.site.pk,
        )
        return db_cache_key_lookup.exists()

    def _build_nodes(self):
        """
        This is slow. Caching must be used.
        One menu is built per language and per site.

        Namespaces: they are ID prefixes to avoid node ID clashes when plugging
        multiple trees together.

        - We iterate on the list of nodes.
        - We store encountered nodes in a dict (with namespaces):
            done_nodes[<namespace>][<node's id>] = node
        - When a node has a parent defined, we lookup that parent in done_nodes
            if it's found:
                set the node as the node's parent's child (re-read this)
            else:
                the node is put at the bottom of the list
        """
        key = self.cache_key

        cached_nodes = cache.get(key, None)

        if cached_nodes and self.is_cached:
            # Only use the cache if the key is present in the database.
            # This prevents a condition where keys which have been removed
            # from the database due to a change in content, are still used.
            return cached_nodes

        final_nodes = []
        toolbar = getattr(self.request, 'toolbar', None)

        for menu_class_name in self.menus:
            menu = self.get_menu(menu_class_name)

            try:
                nodes = menu.get_nodes(self.request)
            except NoReverseMatch:
                # Apps might raise NoReverseMatch if an apphook does not yet
                # exist, skip them instead of crashing
                nodes = []
                if toolbar and toolbar.is_staff:
                    messages.error(
                        self.request,
                        _('Menu %s cannot be loaded. Please, make sure all its urls exist and can be resolved.') %
                        menu_class_name
                    )
                logger.error("Menu %s could not be loaded." % menu_class_name, exc_info=True)
            # nodes is a list of navigation nodes (page tree in cms + others)
            final_nodes += _build_nodes_inner_for_one_menu(nodes, menu_class_name)

        cache.set(key, final_nodes, get_cms_setting('CACHE_DURATIONS')['menus'])

        if not self.is_cached:
            # No need to invalidate the internal lookup cache,
            # just set the value directly.
            self.__dict__['is_cached'] = True
            # We need to have a list of the cache keys for languages and sites that
            # span several processes - so we follow the Django way and share through
            # the database. It's still cheaper than recomputing every time!
            # This way we can selectively invalidate per-site and per-language,
            # since the cache is shared but the keys aren't
            CacheKey.objects.create(key=key, language=self.request_language, site=self.site.pk)
        return final_nodes

    def _mark_selected(self, nodes):
        for node in nodes:
            node.selected = node.is_selected(self.request)
        return nodes

    def apply_modifiers(self, nodes, namespace=None, root_id=None, post_cut=False, breadcrumb=False):
        if not post_cut:
            nodes = self._mark_selected(nodes)

        # Only fetch modifiers when they're needed.
        # We can do this because unlike menu classes,
        # modifiers can't change on a request basis.
        for cls in self.pool.get_registered_modifiers():
            inst = cls(renderer=self)
            nodes = inst.modify(
                self.request, nodes, namespace, root_id, post_cut, breadcrumb)
        return nodes

    def get_nodes(self, namespace=None, root_id=None, breadcrumb=False):
        nodes = self._build_nodes()
        nodes = self.apply_modifiers(
            nodes=nodes,
            namespace=namespace,
            root_id=root_id,
            post_cut=False,
            breadcrumb=breadcrumb,
        )
        return nodes

    def get_menu(self, menu_name):
        MenuClass = self.menus[menu_name]
        return MenuClass(renderer=self)


class MenuPool(object):

    def __init__(self):
        self.menus = {}
        self.modifiers = []
        self.discovered = False

    def get_renderer(self, request):
        self.discover_menus()
        # Returns a menu pool wrapper that is bound
        # to the given request and can perform
        # operations based on the given request.
        return MenuRenderer(pool=self, request=request)

    def discover_menus(self):
        if self.discovered:
            return
        autodiscover_modules('cms_menus')
        from menus.modifiers import register
        register()
        self.discovered = True

    def get_registered_menus(self, for_rendering=False):
        """
        Returns all registered menu classes.

        :param for_rendering: Flag that when True forces us to include
            all CMSAttachMenu subclasses, even if they're not attached.
        """
        self.discover_menus()
        registered_menus = {}

        for menu_class_name, menu_cls in self.menus.items():
            if isinstance(menu_cls, Menu):
                # A Menu **instance** was registered,
                # this is non-standard, but acceptable.
                menu_cls = menu_cls.__class__
            if hasattr(menu_cls, "get_instances"):
                # It quacks like a CMSAttachMenu.
                # Expand the one CMSAttachMenu into multiple classes.
                # Each class is bound to the instance the menu is attached to.
                _get_menu_class = partial(_get_menu_class_for_instance, menu_cls)

                instances = menu_cls.get_instances() or []
                for instance in instances:
                    # For each instance, we create a unique class
                    # that is bound to that instance.
                    # Doing this allows us to delay the instantiation
                    # of the menu class until it's needed.
                    # Plus we keep the menus consistent by always
                    # pointing to a class instead of an instance.
                    namespace = "{0}:{1}".format(
                        menu_class_name, instance.pk)
                    registered_menus[namespace] = _get_menu_class(instance)

                if not instances and not for_rendering:
                    # The menu is a CMSAttachMenu but has no instances,
                    # normally we'd just ignore it but it's been
                    # explicitly set that we are not rendering these menus
                    # via the (for_rendering) flag.
                    registered_menus[menu_class_name] = menu_cls
            elif hasattr(menu_cls, "get_nodes"):
                # This is another type of Menu, cannot be expanded, but must be
                # instantiated, none-the-less.
                registered_menus[menu_class_name] = menu_cls
            else:
                raise ValidationError(
                    "Something was registered as a menu, but isn't.")
        return registered_menus

    def get_registered_modifiers(self):
        return self.modifiers

    def clear(self, site_id=None, language=None, all=False):
        '''
        This invalidates the cache for a given menu (site_id and language)
        '''
        if all:
            cache_keys = CacheKey.objects.get_keys()
        else:
            cache_keys = CacheKey.objects.get_keys(site_id, language)

        to_be_deleted = cache_keys.distinct().values_list('key', flat=True)

        if to_be_deleted:
            cache.delete_many(to_be_deleted)
            cache_keys.delete()

    def register_menu(self, menu_cls):
        from menus.base import Menu
        assert issubclass(menu_cls, Menu)
        if menu_cls.__name__ in self.menus:
            raise NamespaceAlreadyRegistered(
                "[{0}] a menu with this name is already registered".format(
                    menu_cls.__name__))
        # Note: menu_cls should still be the menu CLASS at this point.
        self.menus[menu_cls.__name__] = menu_cls

    def register_modifier(self, modifier_class):
        from menus.base import Modifier
        assert issubclass(modifier_class, Modifier)
        if modifier_class not in self.modifiers:
            self.modifiers.append(modifier_class)

    def get_menus_by_attribute(self, name, value):
        """
        Returns the list of menus that match the name/value criteria provided.
        """
        # Note that we are limiting the output to only single instances of any
        # specific menu class. This is to address issue (#4041) which has
        # cropped-up in 3.0.13/3.0.0.
        # By setting for_rendering to False
        # we're limiting the output to menus
        # that are registered and have instances
        # (in case of attached menus).
        menus = self.get_registered_menus(for_rendering=False)
        return sorted(list(set([(menu.__name__, menu.name)
                                for menu_class_name, menu in menus.items()
                                if getattr(menu, name, None) == value])))

    def get_nodes_by_attribute(self, nodes, name, value):
        return [node for node in nodes if node.attr.get(name, None) == value]


menu_pool = MenuPool()<|MERGE_RESOLUTION|>--- conflicted
+++ resolved
@@ -13,11 +13,7 @@
 )
 
 from cms.utils.conf import get_cms_setting
-<<<<<<< HEAD
-
-=======
-from cms.utils.moderator import use_draft
->>>>>>> d3615ee2
+
 from menus.base import Menu
 from menus.exceptions import NamespaceAlreadyRegistered
 from menus.models import CacheKey
