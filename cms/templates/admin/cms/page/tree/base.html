{% extends "admin/change_list.html" %}
<<<<<<< HEAD
{% load i18n admin_static admin_list cms_admin cms_js_tags cms_static %}
=======
{% load i18n admin_list admin_static admin_urls cms_admin cms_js_tags cms_static cms_tags %}
>>>>>>> 04af778b

{# TODO might not need that #}
{% block title %}{% trans "List of pages" %}{% endblock %}
{% block bodyclass %}change-list{% endblock %}
<<<<<<< HEAD

{% if not is_popup %}{% block breadcrumbs %}
<div class="breadcrumbs">
    <a href="../../">{% trans "Home" %}</a> &rsaquo;
    <a href="../">{% firstof cl.opts.app_config.verbose_name app_label|capfirst|escape %}</a> &rsaquo; {{ opts.verbose_name_plural|capfirst|escape }}
    {% if request.REQUEST.q %}
    &rsaquo; {% trans "Search" %}
    {% endif %}
</div>
{% endblock %}{% endif %}

{% block coltype %}flex{% endblock %}
{% block extrastyle %}
{{ block.super }}
<link rel="stylesheet" href="{% static_with_version "cms/css/cms.base.css" %}" type="text/css" />
<link rel="stylesheet" href="{% static_with_version "cms/css/cms.pagetree.css" %}" type="text/css" />
<link rel="stylesheet" href="{% static_with_version "cms/js/jstree/tree_component.css" %}" type="text/css" />
{% if cl.is_filtered %}
<link rel="stylesheet" href="{% static_with_version "cms/js/jstree/themes/default/style.css" %}" type="text/css" />
{% endif %}
{% endblock extrastyle %}

{% block extrahead %}
{{ block.super }}
{% block jquery %}{% endblock %}
{# load nonconflict pre and post files to fix conflict if there is another jQuery loaded #}
{# the code is included by a external file because the code has to be loaded into a python file where the wizard is loaded as well #}
<script src="{% static_with_version "cms/js/modules/jquery.noconflict.pre.js" %}" type="text/javascript"></script>
<script src="{% static_with_version "cms/js/dist/bundle.admin.base.min.js" %}" type="text/javascript"></script>
{# load changelist and jstree #}
<script src="{% static_with_version "cms/js/dist/bundle.admin.changelist.min.js" %}" type="text/javascript"></script>
<script>
(function($) {
// CMS.$ will be passed for $
$(document).ready(function () {
    // bind csrf token to the header
    CMS.API.Helpers.csrf('{{ csrf_token }}');

    // initialize tree
    new CMS.TreeManager({
        'settings': {
            'staticPath': '{{ STATIC_URL }}',
            'permission': {{ CMS_PERMISSION|bool }},
            'debug': {{ DEBUG|bool }},
            'filtered': {{ cl.is_filtered|bool }}
        },
        'lang': {
            'success': '{% filter escapejs %}{% trans "Successfully moved" %}{% endfilter %}',
            'changes': '{% filter escapejs %}{% trans "Changes within the tree might require a refresh." %}{% endfilter %}',
            'error': '{% filter escapejs %}{% trans "An error occured. Please reload the page" %}{% endfilter %}',
            'publish': '{% filter escapejs %}{% trans "Are you sure you want to § this page?" %}{% endfilter %}'
        }
    });
});
})(CMS.$);
</script>
<script src="{% static_with_version "cms/js/modules/jquery.noconflict.post.js" %}" type="text/javascript"></script>
=======
{% block coltype %}flex{% endblock %}
{% block date_hierarchy %}{% date_hierarchy cl %}{% endblock %}
{% block pagination %}{% endblock %}

{% block extrahead %}
    {{ block.super }}
    {# INFO: we need to add styles here instead of "extrastyle" to avoid conflicts with adminstyle #}
    <link rel="stylesheet" href="{% static_with_version 'cms/css/cms.base.css' %}">
    <link rel="stylesheet" href="{% static_with_version 'cms/css/cms.pagetree.css' %}">
    <script src="{% static_with_version 'cms/js/modules/jquery.noconflict.pre.js' %}"></script>
    <script src="{% static_with_version 'cms/js/dist/bundle.admin.base.min.js' %}"></script>
    <script src="{% static_with_version 'cms/js/dist/bundle.admin.pagetree.min.js' %}"></script>
    <script src="{% static_with_version 'cms/js/modules/jquery.noconflict.post.js' %}"></script>
>>>>>>> 04af778b
{% endblock extrahead %}

{% if not is_popup %}
    {% block breadcrumbs %}
        <div class="breadcrumbs">
            <a href="{% url 'admin:index' %}">{% trans "Home" %}</a> &rsaquo;
            <a href="{% url 'admin:app_list' app_label=opts.app_label %}">{{ opts.app_config.verbose_name }}</a> &rsaquo;
            {{ opts.verbose_name_plural|capfirst|escape }}
            {# TODO might remove this or add reset #}
            {% if request.REQUEST.q %}
            &rsaquo; {% trans "Search" %}
            {% endif %}
        </div>
    {% endblock %}
{% endif %}

{% block object-tools %}
    <ul class="object-tools">
        {% if has_recover_permission %}
            <li>
                <a href="{% url opts|admin_urlname:'recoverlist' %}" class="recoverlink">
                    {% blocktrans with cl.opts.verbose_name_plural|escape as name %}
                        Recover deleted {{ name }}
                    {% endblocktrans %}
                </a>
            </li>
        {% endif %}
        {% if has_add_permission %}
            <li>
                <a href="{% url opts|admin_urlname:'add' %}" class="addlink">
                    {% blocktrans with cl.opts.verbose_name as name %}
                        Add {{ name }}
                    {% endblocktrans %}
                </a>
            </li>
        {% endif %}
    </ul>
{% endblock object-tools %}

<<<<<<< HEAD
    <ul class="object-tools">
        {% if has_recover_permission %}
            <li><a href="recover/" class="recoverlink">{% blocktrans with cl.opts.verbose_name_plural|escape as name %}Recover deleted {{name}}{% endblocktrans %}</a></li>
        {% endif %}
        {% if has_add_permission %}
        <li><a href="add/{% if is_popup %}?_popup=1{% endif %}" class="addlink">{% blocktrans with cl.opts.verbose_name as name %}Add {{ name }}{% endblocktrans %}</a></li>
        {% endif %}
    </ul>

    <div id="loader-message">{% trans "Loading..." %}</div>

{% endblock %}
<div class="module{% if cl.has_filters %} filtered{% endif %}" id="changelist">
{% block search %}

<form action="." method="post">
{% if cl.has_access_to_multiple_sites %}
    <div id="site-selector">{% trans "Pages on:" %}
        <select id="site-select" name="site__exact">
            {% for site in cl.sites %}
            <option {% if site.pk == cl.current_site.pk %}selected {% endif %}value="{{ site.pk }}">{{ site.name }}</option>
            {% endfor %}
        </select>
        <input type="hidden" id="site-copy" name="copy" />
        {% csrf_token %}
    </div>
{% else %}
    <input type="hidden" id="site-select" value="{{ cl.sites.0.pk }}">
{% endif %}
</form>

{% search_form cl %}

=======
{% block search %}
    <form method="post" class="cms-tree-search cms-tree-search-site js-cms-tree-search-site">
        {% if cl.has_access_to_multiple_sites %}
            <label for="field-site-select">{% trans "Pages on:" %}</label>
            <select id="field-site-select" name="site__exact">
                {% for site in cl.sites %}
                    <option value="{{ site.pk }}"{% if site.pk == cl.current_site.pk %} selected{% endif %}>{{ site.name }}</option>
                {% endfor %}
            </select>
            <input type="hidden" name="copy">
            {% csrf_token %}
        {% else %}
            <input type="hidden" value="{{ cl.sites.0.pk }}">
        {% endif %}
    </form>

    <div class="cms-tree-search">
        {% search_form cl %}
    </div>
>>>>>>> 04af778b
{% endblock %}

{% block filters %}
<<<<<<< HEAD
{% if cl.has_filters %}
<a href="#" id="changelist-filter-button">{% trans "Filter:" %} {% if cl.is_filtered %}{% trans "on" %}{% else %}{% trans "off" %}{% endif %}</a>
<div id="changelist-filter" style="display:none;">
<h2>{% trans 'Filter' %}</h2>
{% for spec in cl.filter_specs %}
    {% clean_admin_list_filter cl spec %}
{% endfor %}
</div>
{% endif %}
=======
    {% if cl.has_filters %}
        <div class="cms-tree-filters">
            <a href="#" class="js-cms-tree-filter-trigger" id="changelist-filter-button">
                {% trans "Filter:" %} {% if cl.is_filtered %}{% trans "on" %}{% else %}{% trans "off" %}{% endif %}
            </a>
            <div class="js-cms-tree-filter-container hidden" id="changelist-filter">
                <h2>{% trans "Filter" %}</h2>
                {% for spec in cl.filter_specs %}
                    {% clean_admin_list_filter cl spec %}
                {% endfor %}
            </div>
        </div>
    {% endif %}
>>>>>>> 04af778b
{% endblock %}

{% block result_list %}
    <div class="clear"></div>

    {# INFO: javascript is loaded from cms.pagetree.js #}
    {% if cl.get_items or cl.get_items and cl.is_filtered %}
        <div class="cms-pagetree-container">
            <div class="cms-pagetree js-cms-pagetree" data-json='{
                "urls": {
                    "tree": "{% url 'admin:get_tree' %}",
                    "move": "./{id}/move-page/",
                    "copy": "./{id}/copy-page/",
                    "copyPermission": "./{id}/dialog/copy/",
                    "theme": "{% static 'cms/css/' %}"
                },
                "csrf": "{{ csrf_token }}",
                "static": "{{ STATIC_URL }}",
                "permission": "{{ CMS_PERMISSION|bool }}",
                "debug": {{ DEBUG|bool }},
                "filtered": {% if cl.is_filtered or request.GET.q %}true{% else %}false{% endif %},
                "site": {{ cl.current_site.pk }},
                "lang": {
                    "code": "{{ LANGUAGE_CODE|lower }}",
                    "success": "{% filter escapejs %}{% trans "Successfully moved" %}{% endfilter %}",
                    "changes": "{% filter escapejs %}{% trans "Changes within the tree might require a refresh." %}{% endfilter %}",
                    "error": "{% filter escapejs %}{% trans "Error:" %}{% endfilter %}",
                    "apphook": "{% filter escapejs %}{% trans "This page cannot be copied because an application is attached to it. See the Page's Advanced settings to manage apphooks." %}{% endfilter %}",
                    "publish": "{% filter escapejs %}{% trans "Are you sure you want to § this page?" %}{% endfilter %}",
                    "reload": "{% trans "Reload" %}",
                    "loading": "{% trans "Loading..." %}",
                    "newNode": "{% trans 'New node' %}",
                    "nodes": "{% trans 'nodes' %}"
                },
                "columns": [{
                    "title": "&nbsp;",
                    "key": "",
                    "width": "100%"
                }, {
                    "title": "<span class=\"cms-tree-item-helpers cms-hidden\"><a href=\"#root\" class=\"cms-tree-right\"><span class=\"cms-icon cms-icon-alias\"></span>{% trans "Paste" %}</a></span>&nbsp;",
                    "key": "view",
                    "cls": "jstree-grid-cell-regular-options"
                }, {
                    "title": "{{ _('View')|escapejs }}",
                    "key": "preview"
                }, {% for lang in site_languages %}{
                    "title": "{{ lang|upper }}",
                    "key": "{{ lang }}"
                }, {% endfor %} {
                    "title": "{{ _('Menu')|escapejs }}",
                    "key": "menu"
                }, {
                    "title": "{{ _('Actions')|escapejs }}",
                    "key": "options"
                }, {
                    "title": "{{ _('Info')|escapejs }}",
                    "key": "info"
                }]
            }' data-settings-url="{% cms_admin_url "cms_usersettings_session_store" %}">
                <ul>
                    {% if cl.is_filtered or request.GET.q %}
                        {# INFO: load html data source when filtering #}
                        {% for page in cl.get_items %}
                            {% show_admin_menu page %}
                        {% endfor %}
                    {% endif %}
                </ul>
            </div>
        </div>
    {% else %}
        {# INFO: show add a page button when there are no items #}
        {% url opts|admin_urlname:'add' as add_url %}
        {% blocktrans %}
            <em>There is no page around yet.</em>
            <br>
            <a href="{{ add_url }}" class="addlink">Add page</a> now.
        {% endblocktrans %}
    {% endif %}

    {# INFO: show reset button when filtering is active #}
    {% if cl.is_filtered or request.GET.q %}
        <a href="{% url opts|admin_urlname:'changelist' %}" class="reset">{% trans "Reset filter" %}</a>
    {% endif %}

    {# INFO: used when copying nodes #}
    <div class="cms-tree-dialog js-cms-tree-dialog"></div>
{% endblock result_list %}<|MERGE_RESOLUTION|>--- conflicted
+++ resolved
@@ -1,72 +1,9 @@
 {% extends "admin/change_list.html" %}
-<<<<<<< HEAD
-{% load i18n admin_static admin_list cms_admin cms_js_tags cms_static %}
-=======
 {% load i18n admin_list admin_static admin_urls cms_admin cms_js_tags cms_static cms_tags %}
->>>>>>> 04af778b
 
 {# TODO might not need that #}
 {% block title %}{% trans "List of pages" %}{% endblock %}
 {% block bodyclass %}change-list{% endblock %}
-<<<<<<< HEAD
-
-{% if not is_popup %}{% block breadcrumbs %}
-<div class="breadcrumbs">
-    <a href="../../">{% trans "Home" %}</a> &rsaquo;
-    <a href="../">{% firstof cl.opts.app_config.verbose_name app_label|capfirst|escape %}</a> &rsaquo; {{ opts.verbose_name_plural|capfirst|escape }}
-    {% if request.REQUEST.q %}
-    &rsaquo; {% trans "Search" %}
-    {% endif %}
-</div>
-{% endblock %}{% endif %}
-
-{% block coltype %}flex{% endblock %}
-{% block extrastyle %}
-{{ block.super }}
-<link rel="stylesheet" href="{% static_with_version "cms/css/cms.base.css" %}" type="text/css" />
-<link rel="stylesheet" href="{% static_with_version "cms/css/cms.pagetree.css" %}" type="text/css" />
-<link rel="stylesheet" href="{% static_with_version "cms/js/jstree/tree_component.css" %}" type="text/css" />
-{% if cl.is_filtered %}
-<link rel="stylesheet" href="{% static_with_version "cms/js/jstree/themes/default/style.css" %}" type="text/css" />
-{% endif %}
-{% endblock extrastyle %}
-
-{% block extrahead %}
-{{ block.super }}
-{% block jquery %}{% endblock %}
-{# load nonconflict pre and post files to fix conflict if there is another jQuery loaded #}
-{# the code is included by a external file because the code has to be loaded into a python file where the wizard is loaded as well #}
-<script src="{% static_with_version "cms/js/modules/jquery.noconflict.pre.js" %}" type="text/javascript"></script>
-<script src="{% static_with_version "cms/js/dist/bundle.admin.base.min.js" %}" type="text/javascript"></script>
-{# load changelist and jstree #}
-<script src="{% static_with_version "cms/js/dist/bundle.admin.changelist.min.js" %}" type="text/javascript"></script>
-<script>
-(function($) {
-// CMS.$ will be passed for $
-$(document).ready(function () {
-    // bind csrf token to the header
-    CMS.API.Helpers.csrf('{{ csrf_token }}');
-
-    // initialize tree
-    new CMS.TreeManager({
-        'settings': {
-            'staticPath': '{{ STATIC_URL }}',
-            'permission': {{ CMS_PERMISSION|bool }},
-            'debug': {{ DEBUG|bool }},
-            'filtered': {{ cl.is_filtered|bool }}
-        },
-        'lang': {
-            'success': '{% filter escapejs %}{% trans "Successfully moved" %}{% endfilter %}',
-            'changes': '{% filter escapejs %}{% trans "Changes within the tree might require a refresh." %}{% endfilter %}',
-            'error': '{% filter escapejs %}{% trans "An error occured. Please reload the page" %}{% endfilter %}',
-            'publish': '{% filter escapejs %}{% trans "Are you sure you want to § this page?" %}{% endfilter %}'
-        }
-    });
-});
-})(CMS.$);
-</script>
-<script src="{% static_with_version "cms/js/modules/jquery.noconflict.post.js" %}" type="text/javascript"></script>
-=======
 {% block coltype %}flex{% endblock %}
 {% block date_hierarchy %}{% date_hierarchy cl %}{% endblock %}
 {% block pagination %}{% endblock %}
@@ -80,7 +17,6 @@
     <script src="{% static_with_version 'cms/js/dist/bundle.admin.base.min.js' %}"></script>
     <script src="{% static_with_version 'cms/js/dist/bundle.admin.pagetree.min.js' %}"></script>
     <script src="{% static_with_version 'cms/js/modules/jquery.noconflict.post.js' %}"></script>
->>>>>>> 04af778b
 {% endblock extrahead %}
 
 {% if not is_popup %}
@@ -120,41 +56,6 @@
     </ul>
 {% endblock object-tools %}
 
-<<<<<<< HEAD
-    <ul class="object-tools">
-        {% if has_recover_permission %}
-            <li><a href="recover/" class="recoverlink">{% blocktrans with cl.opts.verbose_name_plural|escape as name %}Recover deleted {{name}}{% endblocktrans %}</a></li>
-        {% endif %}
-        {% if has_add_permission %}
-        <li><a href="add/{% if is_popup %}?_popup=1{% endif %}" class="addlink">{% blocktrans with cl.opts.verbose_name as name %}Add {{ name }}{% endblocktrans %}</a></li>
-        {% endif %}
-    </ul>
-
-    <div id="loader-message">{% trans "Loading..." %}</div>
-
-{% endblock %}
-<div class="module{% if cl.has_filters %} filtered{% endif %}" id="changelist">
-{% block search %}
-
-<form action="." method="post">
-{% if cl.has_access_to_multiple_sites %}
-    <div id="site-selector">{% trans "Pages on:" %}
-        <select id="site-select" name="site__exact">
-            {% for site in cl.sites %}
-            <option {% if site.pk == cl.current_site.pk %}selected {% endif %}value="{{ site.pk }}">{{ site.name }}</option>
-            {% endfor %}
-        </select>
-        <input type="hidden" id="site-copy" name="copy" />
-        {% csrf_token %}
-    </div>
-{% else %}
-    <input type="hidden" id="site-select" value="{{ cl.sites.0.pk }}">
-{% endif %}
-</form>
-
-{% search_form cl %}
-
-=======
 {% block search %}
     <form method="post" class="cms-tree-search cms-tree-search-site js-cms-tree-search-site">
         {% if cl.has_access_to_multiple_sites %}
@@ -174,21 +75,9 @@
     <div class="cms-tree-search">
         {% search_form cl %}
     </div>
->>>>>>> 04af778b
 {% endblock %}
 
 {% block filters %}
-<<<<<<< HEAD
-{% if cl.has_filters %}
-<a href="#" id="changelist-filter-button">{% trans "Filter:" %} {% if cl.is_filtered %}{% trans "on" %}{% else %}{% trans "off" %}{% endif %}</a>
-<div id="changelist-filter" style="display:none;">
-<h2>{% trans 'Filter' %}</h2>
-{% for spec in cl.filter_specs %}
-    {% clean_admin_list_filter cl spec %}
-{% endfor %}
-</div>
-{% endif %}
-=======
     {% if cl.has_filters %}
         <div class="cms-tree-filters">
             <a href="#" class="js-cms-tree-filter-trigger" id="changelist-filter-button">
@@ -202,7 +91,6 @@
             </div>
         </div>
     {% endif %}
->>>>>>> 04af778b
 {% endblock %}
 
 {% block result_list %}
