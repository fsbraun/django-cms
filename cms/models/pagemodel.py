import copy
from logging import getLogger
from os.path import join

from django.contrib.sites.models import Site
from django.db import models
from django.db.models.base import ModelState
from django.db.models.functions import Concat
from django.urls import reverse
from django.utils.encoding import force_str
from django.utils.functional import cached_property
from django.utils.timezone import now
from django.utils.translation import (
    get_language, gettext_lazy as _, override as force_language,
)
from treebeard.mp_tree import MP_Node

from cms import constants
from cms.exceptions import LanguageError
from cms.models.managers import PageManager, PageNodeManager, PageUrlManager
from cms.utils import i18n
from cms.utils.conf import get_cms_setting
from cms.utils.i18n import get_current_language
from cms.utils.page import get_clean_username
from menus.menu_pool import menu_pool

logger = getLogger(__name__)


class TreeNode(MP_Node):

    parent = models.ForeignKey(
        'self',
        on_delete=models.CASCADE,
        blank=True,
        null=True,
        related_name='children',
        db_index=True,
    )
    site = models.ForeignKey(
        Site,
        on_delete=models.CASCADE,
        verbose_name=_("site"),
        related_name='djangocms_nodes',
        db_index=True,
    )

    objects = PageNodeManager()

    class Meta:
        app_label = 'cms'
        ordering = ('path',)
        default_permissions = []

    def __str__(self):
        return self.path

    @cached_property
    def item(self):
        return self.get_item()

    def get_item(self):
        # Paving the way...
        return Page.objects.get(node=self)

    @property
    def is_branch(self):
        return bool(self.numchild)

    def get_ancestor_paths(self):
        paths = frozenset(
            self.path[0:pos]
            for pos in range(0, len(self.path), self.steplen)[1:]
        )
        return paths

    def add_child(self, **kwargs):
        if len(kwargs) == 1 and 'instance' in kwargs:
            kwargs['instance'].parent = self
        else:
            kwargs['parent'] = self
        return super().add_child(**kwargs)

    def add_sibling(self, pos=None, *args, **kwargs):
        if len(kwargs) == 1 and 'instance' in kwargs:
            kwargs['instance'].parent_id = self.parent_id
        else:
            kwargs['parent_id'] = self.parent_id
        return super().add_sibling(*args, **kwargs)

    def update(self, **data):
        cls = self.__class__
        cls.objects.filter(pk=self.pk).update(**data)

        for field, value in data.items():
            setattr(self, field, value)
        return

    def get_cached_ancestors(self):
        if self._has_cached_hierarchy():
            return self._ancestors
        return []

    def get_cached_descendants(self):
        if self._has_cached_hierarchy():
            return self._descendants
        return []

    def _reload(self):
        """
        Reload a page node from the database
        """
        return self.__class__.objects.get(pk=self.pk)

    def _has_cached_hierarchy(self):
        return hasattr(self, '_descendants') and hasattr(self, '_ancestors')

    def _set_hierarchy(self, nodes, ancestors=None):
        if self.is_branch:
            self._descendants = [
                node for node in nodes
                if node.path.startswith(self.path) and node.depth > self.depth
            ]
        else:
            self._descendants = []

        if self.is_root():
            self._ancestors = []
        else:
            self._ancestors = ancestors

        children = (node for node in self._descendants
                    if node.depth == self.depth + 1)

        for child in children:
            child._set_hierarchy(self._descendants, ancestors=([self] + self._ancestors))


class Page(models.Model):
    """
    A ``Page`` is the basic unit of site structure in django CMS. The CMS uses a hierarchical page model: each page
    stands in relation to other pages as parent, child or sibling. This hierarchy is managed by the `django-treebeard
    <http://django-treebeard.readthedocs.io/en/latest/>`_ library.

    A ``Page`` also has language-specific properties - for example, it will have a title and a slug for each language
    it exists in. These properties are managed by the :class:`~cms.models.contentmodel.PageContent` model.
    """

    created_by = models.CharField(
        _("created by"), max_length=constants.PAGE_USERNAME_MAX_LENGTH,
        editable=False)
    changed_by = models.CharField(
        _("changed by"), max_length=constants.PAGE_USERNAME_MAX_LENGTH,
        editable=False)
    creation_date = models.DateTimeField(auto_now_add=True)
    changed_date = models.DateTimeField(auto_now=True)

    #
    # Please use toggle_in_navigation() instead of affecting this property
    # directly so that the cms page cache can be invalidated as appropriate.
    #
    reverse_id = models.CharField(_("id"), max_length=40, db_index=True, blank=True, null=True, help_text=_(
        "A unique identifier that is used with the page_url templatetag for linking to this page"))
    navigation_extenders = models.CharField(_("attached menu"), max_length=80, db_index=True, blank=True, null=True)

    login_required = models.BooleanField(_("login required"), default=False)
    is_home = models.BooleanField(editable=False, db_index=True, default=False)
    application_urls = models.CharField(_('application'), max_length=200, blank=True, null=True, db_index=True)
    application_namespace = models.CharField(_('application instance name'), max_length=200, blank=True, null=True)
    languages = models.CharField(max_length=255, editable=False, blank=True, null=True)

    # Flag that marks a page as page-type
    is_page_type = models.BooleanField(default=False)

    node = models.ForeignKey(
        'TreeNode',
        related_name='cms_pages',
        on_delete=models.CASCADE,
    )

    # Managers
    objects = PageManager()

    class Meta:
        default_permissions = ('add', 'change', 'delete')
        permissions = (
            ('view_page', 'Can view page'),
            ('publish_page', 'Can publish page'),
            ('edit_static_placeholder', 'Can edit static placeholders'),
        )
        verbose_name = _('page')
        verbose_name_plural = _('pages')
        app_label = 'cms'

    def __init__(self, *args, **kwargs):
        super().__init__(*args, **kwargs)
        self.urls_cache = {}
        self.page_content_cache = {}

    def __str__(self):
        try:
            title = self.get_menu_title(fallback=True)
        except LanguageError:
            try:
                title = self.pagecontent_set.all()[0]
            except IndexError:
                title = None
        if title is None:
            title = ""
        return force_str(title)

    def __repr__(self):
        display = '<{module}.{class_name} id={id} object at {location}>'.format(
            module=self.__module__,
            class_name=self.__class__.__name__,
            id=self.pk,
            location=hex(id(self)),
        )
        return display

    def _clear_node_cache(self):
        if Page.node.is_cached(self):
            Page.node.field.delete_cached_value(self)

    def _clear_internal_cache(self):
        self.urls_cache = {}
        self.page_content_cache = {}
        self._clear_node_cache()

        if hasattr(self, '_prefetched_objects_cache'):
            del self._prefetched_objects_cache

    @cached_property
    def parent_page(self):
        return self.get_parent_page()

    def has_valid_url(self, language):
        return self.urls.filter(language=language, path__isnull=False).exists()

    def set_as_homepage(self, user=None):
        """
        Sets the given page as the homepage.
        Updates the url paths for all affected pages.
        Returns the old home page (if any).
        """
        if user:
            changed_by = get_clean_username(user)
        else:
            changed_by = constants.SCRIPT_USERNAME

        changed_date = now()

        try:
            old_home = self.__class__.objects.get(
                is_home=True,
                node__site=self.node.site_id,
            )
        except self.__class__.DoesNotExist:
            old_home_tree = []
        else:
            old_home.update(
                is_home=False,
                changed_by=changed_by,
                changed_date=changed_date,
            )
            old_home_tree = old_home._set_title_root_path()

        self.update(
            is_home=True,
            changed_by=changed_by,
            changed_date=changed_date,
        )
        new_home_tree = self._remove_title_root_path()
        return (new_home_tree, old_home_tree)

    def _get_path_sql_value(self, base_path=''):
        if base_path:
            new_path = Concat(models.Value(base_path), models.Value('/'), models.F('slug'))
        elif base_path is None:
            new_path = None
        else:
            # the homepage
            new_path = models.F('slug')
        return new_path

    def _update_url_path(self, language):
        parent_page = self.get_parent_page()
        base_path = parent_page.get_path(language) if parent_page else ''
        new_path = self._get_path_sql_value(base_path)

        (PageUrl
         .objects
         .filter(language=language, page=self)
         .exclude(managed=False)
         .update(path=new_path))

    def _update_url_path_recursive(self, language):
        if self.node.is_leaf() or language not in self.get_languages():
            return

        pages = self.get_child_pages()
        base_path = self.get_path(language)
        new_path = self._get_path_sql_value(base_path)

        (PageUrl
         .objects
         .filter(language=language, page__in=pages)
         .exclude(managed=False)
         .update(path=new_path))

        for child in pages.filter(urls__language=language).iterator():
            child._update_url_path_recursive(language)

    def _set_title_root_path(self):
        node_tree = TreeNode.get_tree(self.node)
        page_tree = self.__class__.objects.filter(node__in=node_tree)
        page_urls = PageUrl.objects.filter(page__in=page_tree, managed=True, path__isnull=False)

        for language, slug in self.urls.values_list('language', 'slug'):
            # Update the translations for all descendants of this page
            # to include this page's slug as its path prefix
            (page_urls
             .filter(language=language)
             .update(path=Concat(models.Value(slug), models.Value('/'), 'path')))
            self.update_urls(language, path=slug)
        return page_tree

    def _remove_title_root_path(self):
        node_tree = TreeNode.get_tree(self.node)
        page_tree = self.__class__.objects.filter(node__in=node_tree)
        page_urls = PageUrl.objects.filter(page__in=page_tree, managed=True, path__isnull=False)

        for language, slug in self.urls.values_list('language', 'slug'):
            # Use 2 because of 1 indexing plus the fact we need to trim
            # the "/" character.
            trim_count = len(slug) + 2
            sql_func = models.Func(
                models.F('path'),
                models.Value(trim_count),
                function='substr',
            )
            (page_urls
             .filter(language=language, path__startswith=slug)
             .update(path=sql_func))
        return page_tree

    def is_potential_home(self):
        """
        Encapsulates logic for determining if this page is eligible to be set
        as `is_home`. This is a public method so that it can be accessed in the
        admin for determining whether to enable the "Set as home" menu item.
        :return: Boolean
        """
        # Only root nodes are eligible for homepage
        return not self.is_home and bool(self.node.is_root())

    def get_absolute_url(self, language=None, fallback=True):
        if not language:
            language = get_current_language()

        with force_language(language):
            if self.is_home:
                return reverse('pages-root')
            path = self.get_path(language, fallback) or self.get_slug(language, fallback)
            return reverse('pages-details-by-slug', kwargs={"slug": path})

    def set_tree_node(self, site, target=None, position='first-child'):
        assert position in ('last-child', 'first-child', 'left', 'right')

        new_node = TreeNode(site=site)

        if target is None:
            self.node = TreeNode.add_root(instance=new_node)
        elif position == 'first-child' and target.is_branch:
            self.node = target.get_first_child().add_sibling(pos='left', instance=new_node)
        elif position in ('last-child', 'first-child'):
            self.node = target.add_child(instance=new_node)
        else:
            self.node = target.add_sibling(pos=position, instance=new_node)

    def move_page(self, target_node, position='first-child'):
        """
        Called from admin interface when page is moved. Should be used on
        all the places which are changing page position. Used like an interface
        to django-treebeard, but after move is done page_moved signal is fired.

        Note for issue #1166: url conflicts are handled by updated
        check_title_slugs, overwrite_url on the moved page don't need any check
        as it remains the same regardless of the page position in the tree
        """
        assert isinstance(target_node, TreeNode)

        inherited_template = self.template == constants.TEMPLATE_INHERITANCE_MAGIC

        if inherited_template and target_node.is_root() and position in ('left', 'right'):
            # The page is being moved to a root position.
            # Explicitly set the inherited template on the titles
            # to keep all plugins / placeholders.
            template = self.get_template()
            self.update_translations(template=template)

        # Don't use a cached node. Always get a fresh one.
        self._clear_internal_cache()

        # Runs the SQL updates on the treebeard fields
        self.node.move(target_node, position)

        if position in ('first-child', 'last-child'):
            parent_id = target_node.pk
        else:
            # moving relative to sibling
            # or to the root of the tree
            parent_id = target_node.parent_id
        # Runs the SQL updates on the parent field
        self.node.update(parent_id=parent_id)

        # Clear the cached node once again to trigger a db query
        # on access.
        self._clear_node_cache()

        # Update the urls for the page being moved
        # and is descendants.
        languages = (
            self
            .urls
            .filter(language__in=self.get_languages())
            .values_list('language', flat=True)
        )

        for language in languages:
            if not self.is_home:
                self._update_url_path(language)
            self._update_url_path_recursive(language)
        self.clear_cache()
        return self

    def _clear_placeholders(self, language):
        from cms.models import CMSPlugin

        placeholders = self.get_placeholders(language)
        placeholder_ids = (placeholder.pk for placeholder in placeholders)
        plugins = CMSPlugin.objects.filter(placeholder__in=placeholder_ids, language=language)
        models.query.QuerySet.delete(plugins)
        return placeholders

    def copy(self, site, parent_node=None, language=None,
             translations=True, permissions=False, extensions=True):
        from cms.utils.page import get_available_slug

        if parent_node:
            new_node = parent_node.add_child(site=site)
            parent_page = parent_node.item
        else:
            new_node = TreeNode.add_root(site=site)
            parent_page = None

        new_page = copy.copy(self)
        new_page._state = ModelState()
        new_page._clear_internal_cache()
        new_page.pk = None
        new_page.node = new_node
        new_page.publisher_public_id = None
        new_page.is_home = False
        new_page.reverse_id = None
        new_page.languages = ''
        new_page.save()

        # Have the node remember its page.
        # This is done to save some queries
        # when the node's descendants are copied.
        new_page.node.__dict__['item'] = new_page

        if language and translations:
            page_urls = self.urls.filter(language=language)
            translations = self.pagecontent_set.filter(language=language)
        elif translations:
            page_urls = self.urls.all()
            translations = self.pagecontent_set.all()
        else:
            page_urls = self.urls.none()
            translations = self.pagecontent_set.none()
        translations = translations.prefetch_related('placeholders')

        for page_url in page_urls:
            new_url = copy.copy(page_url)
            new_url.pk = None
            new_url.page = new_page

            if parent_page:
                base = parent_page.get_path(page_url.language)
                path = '%s/%s' % (base, page_url.slug) if base else page_url.slug
            else:
                base = ''
                path = page_url.slug

            new_url.slug = get_available_slug(site, path, page_url.language)
            new_url.path = '%s/%s' % (base, new_url.slug) if base else new_url.slug
            new_url.save()

        # copy titles of this page
        for title in translations:
            new_title = copy.copy(title)
            new_title.pk = None
            new_title.page = new_page
            new_title.template = title.template
            new_title.xframe_options = title.xframe_options
            new_title.save()

            for placeholder in title.placeholders.all():
                # copy the placeholders (and plugins on those placeholders!)
                new_placeholder = new_title.placeholders.create(
                    slot=placeholder.slot,
                    default_width=placeholder.default_width,
                )
                placeholder.copy_plugins(new_placeholder, language=new_title.language)
            new_page.page_content_cache[new_title.language] = new_title
        new_page.update_languages([trans.language for trans in translations])

        if extensions:
            from cms.extensions import extension_pool
            extension_pool.copy_extensions(self, new_page)

        # copy permissions if requested
        if permissions and get_cms_setting('PERMISSION'):
            permissions = self.pagepermission_set.iterator()
            permissions_new = []

            for permission in permissions:
                permission.pk = None
                permission.page = new_page
                permissions_new.append(permission)

            if permissions_new:
                new_page.pagepermission_set.bulk_create(permissions_new)
        return new_page

    def copy_with_descendants(self, target_node=None, position=None,
                              copy_permissions=True, target_site=None):
        """
        Copy a page [ and all its descendants to a new location ]
        """
        if position in ('first-child', 'last-child'):
            parent_node = target_node
        elif target_node:
            parent_node = target_node.parent
        else:
            parent_node = None

        if target_site is None:
            target_site = parent_node.site if parent_node else self.node.site

        # Evaluate the descendants queryset BEFORE copying the page.
        # Otherwise, if the page is copied and pasted on itself, it will duplicate.
        descendants = list(
            self.get_descendant_pages()
            .select_related('node')
            .prefetch_related('urls', 'pagecontent_set')
        )
        new_root_page = self.copy(target_site, parent_node=parent_node)
        new_root_node = new_root_page.node

        if target_node and position in ('first-child'):
            # target node is a parent and user has requested to
            # insert the new page as its first child
            new_root_node.move(target_node, position)
            new_root_node.refresh_from_db(fields=('path', 'depth'))

        if target_node and position in ('left', 'last-child'):
            # target node is a sibling
            new_root_node.move(target_node, position)
            new_root_node.refresh_from_db(fields=('path', 'depth'))

        nodes_by_id = {self.node.pk: new_root_node}

        for page in descendants:
            parent = nodes_by_id[page.node.parent_id]
            new_page = page.copy(
                target_site,
                parent_node=parent,
                translations=True,
                permissions=copy_permissions,
            )
            nodes_by_id[page.node_id] = new_page.node
        return new_root_page

    def delete(self, *args, **kwargs):
        TreeNode.get_tree(self.node).delete_fast()

        if self.node.parent_id:
            (TreeNode
             .objects
             .filter(pk=self.node.parent_id)
             .update(numchild=models.F('numchild') - 1))
        self.clear_cache(menu=True)

    def delete_translations(self, language=None):
        if language is None:
            languages = self.get_languages()
        else:
            languages = [language]

        self.pagecontent_set.filter(language__in=languages).delete()

    def save(self, **kwargs):
        if self.reverse_id == "":
            self.reverse_id = None
        if self.application_namespace == "":
            self.application_namespace = None

        created = not bool(self.pk)
        from cms.utils.permissions import get_current_user_name
        self.changed_by = get_current_user_name()
        if created:
            self.created_by = self.changed_by

        super().save(**kwargs)

    def update(self, refresh=False, **data):
        cls = self.__class__
        cls.objects.filter(pk=self.pk).update(**data)

        if refresh:
            return self.reload()
        else:
            for field, value in data.items():
                setattr(self, field, value)
        return

    def update_translations(self, language=None, **data):
        if language:
            translations = self.pagecontent_set.filter(language=language)
        else:
            translations = self.pagecontent_set.all()
        return translations.update(**data)

    def has_translation(self, language):
        return self.pagecontent_set.filter(language=language).exists()

    def clear_cache(self, language=None, menu=False, placeholder=False):
        from cms.cache import invalidate_cms_page_cache

        if get_cms_setting('PAGE_CACHE'):
            # Clears all the page caches
            invalidate_cms_page_cache()

        if placeholder and get_cms_setting('PLACEHOLDER_CACHE'):
            assert language, 'language is required when clearing placeholder cache'

            placeholders = self.get_placeholders(language)

            for placeholder in placeholders:
                placeholder.clear_cache(language, site_id=self.node.site_id)

        if menu:
            # Clears all menu caches for this page's site
            menu_pool.clear(site_id=self.node.site_id)

    def get_child_pages(self):
        nodes = self.node.get_children()
        pages = (
            self
            .__class__
            .objects
            .filter(node__in=nodes)
            .order_by('node__path')
        )
        return pages

    def get_ancestor_pages(self):
        nodes = self.node.get_ancestors()
        pages = (
            self
            .__class__
            .objects
            .filter(node__in=nodes)
            .order_by('node__path')
        )
        return pages

    def get_descendant_pages(self):
        nodes = self.node.get_descendants()
        pages = (
            self
            .__class__
            .objects
            .filter(node__in=nodes)
            .order_by('node__path')
        )
        return pages

    def get_root(self):
        node = self.node
        return self.__class__.objects.get(node__path=node.path[0:node.steplen])

    def get_parent_page(self):
        if not self.node.parent_id:
            return None

        pages = Page.objects.filter(node=self.node.parent_id)
        return pages.select_related('node').first()

    def get_languages(self):
        if self.languages:
            return sorted(self.languages.split(','))
        else:
            return []

    def remove_language(self, language):
        page_languages = self.get_languages()

        if language in page_languages:
            page_languages.remove(language)
            self.update_languages(page_languages)

    def update_languages(self, languages):
        languages = ",".join(languages)
        # Update current instance
        self.languages = languages
        # Commit. It's important to not call save()
        # we'd like to commit only the languages field and without
        # any kind of signals.
        self.update(languages=languages)

    def get_published_languages(self):
        return self.get_languages()

    def set_translations_cache(self):
        for translation in self.pagecontent_set.all():
            self.page_content_cache.setdefault(translation.language, translation)

    def get_path_for_slug(self, slug, language):
        if self.is_home:
            return ''

        if self.parent_page:
            base = self.parent_page.get_path(language, fallback=True)
            # base can be empty when the parent is a home-page
            path = u'%s/%s' % (base, slug) if base else slug
        else:
            path = slug
        return path

    def get_url(self, language):
        return self.get_urls().get(language=language)

    def get_urls(self):
        return self.urls.all()

    def update_urls(self, language=None, **data):
        if language:
            page_urls = self.get_urls().filter(language=language)
        else:
            page_urls = self.get_urls().all()
        return page_urls.update(**data)

    def get_fallbacks(self, language):
        return i18n.get_fallback_languages(language, site_id=self.node.site_id)

    # ## PageContent object access

    def get_content_obj(self, language=None, fallback=True, force_reload=False):
        """Helper function for accessing wanted / current title.
        If wanted title doesn't exist, EmptyPageContent instance will be returned.
        """
        language = self._get_page_content_cache(language, fallback, force_reload)
        if language in self.page_content_cache:
            return self.page_content_cache[language]
        from cms.models import EmptyPageContent

        return EmptyPageContent(language)

    def get_page_content_obj_attribute(self, attrname, language=None, fallback=True, force_reload=False):
        """Helper function for getting attribute or None from wanted/current page content."""
        try:
            attribute = getattr(self.get_content_obj(language, fallback, force_reload), attrname)
            return attribute
        except AttributeError:
            return None

    def get_path(self, language, fallback=True):
        """Get the path of the page depending on the given language"""
        languages = [language]

        if fallback:
            languages.extend(self.get_fallbacks(language))

        page_languages = self.get_languages()

        for _language in languages:
            if _language in page_languages:
                language = _language
                break

        if language not in self.urls_cache:
            self.urls_cache.update({
                url.language: url for url in self.urls.filter(language__in=languages)
            })

            for _language in languages:
                self.urls_cache.setdefault(_language, None)

        try:
            return self.urls_cache[language].path
        except (AttributeError, KeyError):
            return None

    def get_slug(self, language, fallback=True):
        languages = [language]

        if fallback:
            languages.extend(self.get_fallbacks(language))

        page_languages = self.get_languages()

        for _language in languages:
            if _language in page_languages:
                language = _language
                break

        if language not in self.urls_cache:
            self.urls_cache.update({
                url.language: url for url in self.urls.filter(language__in=languages)
            })

            for _language in languages:
                self.urls_cache.setdefault(_language, None)

        try:
            return self.urls_cache[language].slug
        except (AttributeError, KeyError):
            return None

    def get_title(self, language=None, fallback=True, force_reload=False):
        """
        get the title of the page depending on the given language
        """
        return self.get_page_content_obj_attribute("title", language, fallback, force_reload)

    def get_menu_title(self, language=None, fallback=True, force_reload=False):
        """
        get the menu title of the page depending on the given language
        """
        menu_title = self.get_page_content_obj_attribute("menu_title", language, fallback, force_reload)
        if not menu_title:
            return self.get_title(language, True, force_reload)
        return menu_title

    def get_placeholders(self, language):
        from cms.models import PageContent, Placeholder

        page_content = PageContent.objects.get(language=language, page=self)
        return Placeholder.objects.get_for_obj(page_content)

    def get_changed_date(self, language=None, fallback=True, force_reload=False):
        """
        get when this page was last updated
        """
        return self.get_page_content_obj_attribute("changed_date", language, fallback, force_reload)

    def get_changed_by(self, language=None, fallback=True, force_reload=False):
        """
        get user who last changed this page
        """
        return self.get_page_content_obj_attribute("changed_by", language, fallback, force_reload)

    def get_page_title(self, language=None, fallback=True, force_reload=False):
        """
        get the page title of the page depending on the given language
        """
        page_title = self.get_page_content_obj_attribute("page_title", language, fallback, force_reload)

        if not page_title:
            return self.get_title(language, True, force_reload)
        return page_title

    def get_meta_description(self, language=None, fallback=True, force_reload=False):
        """
        get content for the description meta tag for the page depending on the given language
        """
        return self.get_page_content_obj_attribute("meta_description", language, fallback, force_reload)

    def get_application_urls(self, language=None, fallback=True, force_reload=False):
        """
        get application urls conf for application hook
        """
        return self.application_urls

    def get_redirect(self, language=None, fallback=True, force_reload=False):
        """
        get redirect
        """
        return self.get_page_content_obj_attribute("redirect", language, fallback, force_reload)

    def _get_page_content_cache(self, language, fallback, force_reload):
        def get_fallback_language(page, language):
            fallback_langs = i18n.get_fallback_languages(language)
            for lang in fallback_langs:
                if page.page_content_cache.get(lang):
                    return lang

        if not language:
            language = get_language()

<<<<<<< HEAD
        # Update titlecache from _prefetched_objects_cache if available
        prefetch_cache = getattr(self, "_prefetched_objects_cache", {})
        cached_page_content = prefetch_cache.get("pagecontent_set", [])
        for page_content in cached_page_content:
            self.title_cache[page_content.language] = page_content

        # Reload if explicitly needed or language not in title cache
        if force_reload or language not in self.title_cache:
            from cms.models import PageContent
            titles = PageContent.objects.filter(page=self)
            for title in titles:
                self.title_cache[title.language] = title
=======
        force_reload = (force_reload or language not in self.page_content_cache)
        if force_reload:
            for page_content in self.pagecontent_set.all():
                self.page_content_cache[page_content.language] = page_content
>>>>>>> d3615ee2

        if self.page_content_cache.get(language):
            return language

        use_fallback = all([
            fallback,
            not self.page_content_cache.get(language),
            get_fallback_language(self, language)
        ])
        if use_fallback:
            # language can be in the cache but might be an EmptyPageContent instance
            return get_fallback_language(self, language)
        return language

    @property
    def template(self):
        return self.get_page_content_obj_attribute("template")

    @property
    def soft_root(self):
        return self.get_page_content_obj_attribute("soft_root")

    def get_template(self, language=None, fallback=True, force_reload=False):
        content = self.get_content_obj(language, fallback, force_reload)
        if content:
            return content.get_template()
        return get_cms_setting('TEMPLATES')[0][0]

    def get_template_name(self):
        """
        get the textual name (2nd parameter in get_cms_setting('TEMPLATES'))
        of the template of this page or of the nearest
        ancestor. failing to find that, return the name of the default template.
        """
        template = self.get_template()
        for t in get_cms_setting('TEMPLATES'):
            if t[0] == template:
                return t[1]
        return _("default")

    def has_view_permission(self, user):
        from cms.utils.page_permissions import user_can_view_page
        return user_can_view_page(user, page=self)

    def has_view_restrictions(self, site):
        from cms.models import PagePermission

        if get_cms_setting('PERMISSION'):
            restrictions = (
                PagePermission
                .objects
                .for_page(self)
                .filter(can_view=True)
            )
            return restrictions.exists()
        return False

    def has_add_permission(self, user):
        """
        Has user ability to add page under current page?
        """
        from cms.utils.page_permissions import user_can_add_subpage
        return user_can_add_subpage(user, self)

    def has_change_permission(self, user):
        from cms.utils.page_permissions import user_can_change_page
        return user_can_change_page(user, page=self)

    def has_delete_permission(self, user):
        from cms.utils.page_permissions import user_can_delete_page
        return user_can_delete_page(user, page=self)

    def has_delete_translation_permission(self, user, language):
        from cms.utils.page_permissions import user_can_delete_page_translation
        return user_can_delete_page_translation(user, page=self, language=language)

    def has_publish_permission(self, user):
        from cms.utils.page_permissions import user_can_publish_page
        return user_can_publish_page(user, page=self)

    def has_advanced_settings_permission(self, user):
        from cms.utils.page_permissions import (
            user_can_change_page_advanced_settings,
        )
        return user_can_change_page_advanced_settings(user, page=self)

    def has_change_permissions_permission(self, user):
        """
        Has user ability to change permissions for current page?
        """
        from cms.utils.page_permissions import user_can_change_page_permissions
        return user_can_change_page_permissions(user, page=self)

    def has_move_page_permission(self, user):
        """Has user ability to move current page?
        """
        from cms.utils.page_permissions import user_can_move_page
        return user_can_move_page(user, page=self)

    def get_media_path(self, filename):
        """
        Returns path (relative to MEDIA_ROOT/MEDIA_URL) to directory for storing
        page-scope files. This allows multiple pages to contain files with
        identical names without namespace issues. Plugins such as Picture can
        use this method to initialise the 'upload_to' parameter for File-based
        fields. For example:
            image = models.ImageField(
                _("image"), upload_to=CMSPlugin.get_media_path)

        where CMSPlugin.get_media_path calls self.page.get_media_path

        This location can be customised using the CMS_PAGE_MEDIA_PATH setting
        """
        return join(get_cms_setting('PAGE_MEDIA_PATH'), "%d" % self.pk, filename)

    def reload(self):
        """
        Reload a page from the database
        """
        return self.__class__.objects.get(pk=self.pk)

    def rescan_placeholders(self, language):
        return self.get_content_obj(language=language).rescan_placeholders()

    def get_declared_placeholders(self):
        # inline import to prevent circular imports
        from cms.utils.placeholder import get_placeholders

        return get_placeholders(self.get_template())

    def get_xframe_options(self, language=None, fallback=True, force_reload=False):
        title = self.get_content_obj(language, fallback, force_reload)
        if title:
            return title.get_xframe_options()

    def get_soft_root(self, language=None, fallback=True, force_reload=False):
        return self.get_page_content_obj_attribute("soft_root", language, fallback, force_reload)

    def get_in_navigation(self, language=None, fallback=True, force_reload=False):
        return self.get_page_content_obj_attribute("in_navigation", language, fallback, force_reload)

    def get_limit_visibility_in_menu(self, language=None, fallback=True, force_reload=False):
        return self.get_page_content_obj_attribute("limit_visibility_in_menu", language, fallback, force_reload)


class PageUrl(models.Model):
    slug = models.SlugField(_("slug"), max_length=255, db_index=True)
    path = models.CharField(_("Path"), max_length=255, db_index=True, null=True)
    language = models.CharField(_("language"), max_length=15, db_index=True)
    page = models.ForeignKey(
        Page,
        on_delete=models.CASCADE,
        verbose_name=_("page"),
        related_name="urls",
    )
    managed = models.BooleanField(default=False)
    objects = PageUrlManager()

    class Meta:
        app_label = 'cms'
        default_permissions = []

    def __str__(self):
        return u"%s (%s)" % (self.path or self.slug, self.language)

    def get_absolute_url(self, language=None, fallback=True):
        if not language:
            language = get_current_language()

        with force_language(language):
            if self.path == '':
                return reverse('pages-root')
            return reverse('pages-details-by-slug', kwargs={"slug": self.path})

    def get_path_for_base(self, base_path=''):
        old_base, sep, slug = self.path.rpartition('/')
        return '%s/%s' % (base_path, slug) if base_path else slug


class PageType(Page):

    class Meta:
        proxy = True
        default_permissions = []

    @classmethod
    def get_root_page(cls, site):
        pages = Page.objects.on_site(site).filter(
            node__depth=1,
            is_page_type=True,
        )
        return pages.first()

    def is_potential_home(self):
        return False<|MERGE_RESOLUTION|>--- conflicted
+++ resolved
@@ -1,11 +1,12 @@
-import copy
 from logging import getLogger
 from os.path import join
 
 from django.contrib.sites.models import Site
 from django.db import models
+from django.db.models import Prefetch
 from django.db.models.base import ModelState
 from django.db.models.functions import Concat
+from django.forms import model_to_dict
 from django.urls import reverse
 from django.utils.encoding import force_str
 from django.utils.functional import cached_property
@@ -202,7 +203,7 @@
             title = self.get_menu_title(fallback=True)
         except LanguageError:
             try:
-                title = self.pagecontent_set.all()[0]
+                title = self.pagecontent_set(manager="admin_manager").current()[0]
             except IndexError:
                 title = None
         if title is None:
@@ -444,7 +445,8 @@
         return placeholders
 
     def copy(self, site, parent_node=None, language=None,
-             translations=True, permissions=False, extensions=True):
+             translations=True, permissions=False, extensions=True, user=None):
+        from cms.models import PageContent
         from cms.utils.page import get_available_slug
 
         if parent_node:
@@ -454,16 +456,16 @@
             new_node = TreeNode.add_root(site=site)
             parent_page = None
 
-        new_page = copy.copy(self)
+        new_page = model_to_dict(self)
+        new_page.pop("id", None)  # Remove PK
+        new_page["node"] = new_node
+        # new_page["publisher_public_id"] = None
+        new_page["is_home"] = False
+        new_page["reverse_id"] = None
+        new_page["languages"] = ""
+        new_page = self.__class__.objects.create(**new_page)
         new_page._state = ModelState()
         new_page._clear_internal_cache()
-        new_page.pk = None
-        new_page.node = new_node
-        new_page.publisher_public_id = None
-        new_page.is_home = False
-        new_page.reverse_id = None
-        new_page.languages = ''
-        new_page.save()
 
         # Have the node remember its page.
         # This is done to save some queries
@@ -472,19 +474,19 @@
 
         if language and translations:
             page_urls = self.urls.filter(language=language)
-            translations = self.pagecontent_set.filter(language=language)
+            translations = self.pagecontent_set(manager="admin_manager").filter(language=language)
         elif translations:
             page_urls = self.urls.all()
-            translations = self.pagecontent_set.all()
+            translations = self.pagecontent_set(manager="admin_manager")
         else:
             page_urls = self.urls.none()
-            translations = self.pagecontent_set.none()
+            translations = self.pagecontent_set(manager="admin_manager").none()
         translations = translations.prefetch_related('placeholders')
 
         for page_url in page_urls:
-            new_url = copy.copy(page_url)
-            new_url.pk = None
-            new_url.page = new_page
+            new_url = model_to_dict(page_url)
+            new_url.pop("id", None)  # No PK
+            new_url["page"] = new_page
 
             if parent_page:
                 base = parent_page.get_path(page_url.language)
@@ -493,18 +495,16 @@
                 base = ''
                 path = page_url.slug
 
-            new_url.slug = get_available_slug(site, path, page_url.language)
-            new_url.path = '%s/%s' % (base, new_url.slug) if base else new_url.slug
-            new_url.save()
+            new_url["slug"] = get_available_slug(site, path, page_url.language)
+            new_url["path"] = '%s/%s' % (base, new_url["slug"]) if base else new_url["slug"]
+            PageUrl.objects.with_user(user).create(**new_url)
 
         # copy titles of this page
-        for title in translations:
-            new_title = copy.copy(title)
-            new_title.pk = None
-            new_title.page = new_page
-            new_title.template = title.template
-            new_title.xframe_options = title.xframe_options
-            new_title.save()
+        for title in translations.current_content_iterator():
+            new_title = model_to_dict(title)
+            new_title.pop("id", None)  # No PK
+            new_title["page"] = new_page
+            new_title = PageContent.objects.with_user(user).create(**new_title)
 
             for placeholder in title.placeholders.all():
                 # copy the placeholders (and plugins on those placeholders!)
@@ -535,7 +535,7 @@
         return new_page
 
     def copy_with_descendants(self, target_node=None, position=None,
-                              copy_permissions=True, target_site=None):
+                              copy_permissions=True, target_site=None, user=None):
         """
         Copy a page [ and all its descendants to a new location ]
         """
@@ -551,12 +551,16 @@
 
         # Evaluate the descendants queryset BEFORE copying the page.
         # Otherwise, if the page is copied and pasted on itself, it will duplicate.
+        from cms.models import PageContent
         descendants = list(
             self.get_descendant_pages()
             .select_related('node')
-            .prefetch_related('urls', 'pagecontent_set')
+            .prefetch_related(
+                'urls',
+                Prefetch('pagecontent_set', queryset=PageContent.admin_manager.all()),
+            )
         )
-        new_root_page = self.copy(target_site, parent_node=parent_node)
+        new_root_page = self.copy(target_site, parent_node=parent_node, user=user)
         new_root_node = new_root_page.node
 
         if target_node and position in ('first-child'):
@@ -901,25 +905,16 @@
         if not language:
             language = get_language()
 
-<<<<<<< HEAD
-        # Update titlecache from _prefetched_objects_cache if available
+        # Update page_content_cache from _prefetched_objects_cache if available
         prefetch_cache = getattr(self, "_prefetched_objects_cache", {})
         cached_page_content = prefetch_cache.get("pagecontent_set", [])
         for page_content in cached_page_content:
-            self.title_cache[page_content.language] = page_content
+            self.page_content_cache[page_content.language] = page_content
 
         # Reload if explicitly needed or language not in title cache
-        if force_reload or language not in self.title_cache:
-            from cms.models import PageContent
-            titles = PageContent.objects.filter(page=self)
-            for title in titles:
-                self.title_cache[title.language] = title
-=======
-        force_reload = (force_reload or language not in self.page_content_cache)
-        if force_reload:
+        if force_reload or language not in self.page_content_cache:
             for page_content in self.pagecontent_set.all():
                 self.page_content_cache[page_content.language] = page_content
->>>>>>> d3615ee2
 
         if self.page_content_cache.get(language):
             return language
