<<<<<<< HEAD
from collections import defaultdict
from typing import List, Optional
=======
import typing
from typing import Optional
>>>>>>> 8577444c

from django.db.models.query import Prefetch, prefetch_related_objects
from django.utils.functional import SimpleLazyObject

from cms import constants
from cms.apphook_pool import apphook_pool
<<<<<<< HEAD
from cms.models import EmptyPageContent, Page, PageContent, PageUrl
=======
from cms.models import EmptyPageContent, PageContent, PagePermission, PageUrl
>>>>>>> 8577444c
from cms.toolbar.utils import get_object_preview_url, get_toolbar_from_request
from cms.utils.conf import get_cms_setting
from cms.utils.i18n import (
    force_language,
    get_fallback_languages,
    get_public_languages,
    hide_untranslated,
    is_valid_site_language,
)
from cms.utils.page import get_page_queryset
from cms.utils.page_permissions import user_can_view_all_pages
from menus.base import Menu, Modifier, NavigationNode
from menus.menu_pool import menu_pool


def get_visible_nodes(request, pages, site):
    """
    This code is a many-pages-at-once version of cms.utils.page_permissions.user_can_view_page.
    `pages` contains all published pages.
    """
    public_for = get_cms_setting("PUBLIC_FOR")
    can_see_unrestricted = public_for == "all" or (public_for == "staff" and request.user.is_staff)

    if not request.user.is_authenticated and not can_see_unrestricted:
        # User is not authenticated and can't see unrestricted pages,
        # no need to check for page restrictions because if there's some,
        # user is anon and if there is not any, user can't see unrestricted.
        return []

    if user_can_view_all_pages(request.user, site):
        return list(pages)

    if not get_cms_setting('PERMISSION'):
        # If there's no restrictions, let the user see all pages
        # only if he can see unrestricted, otherwise return no pages.
        return list(pages) if can_see_unrestricted else []

    restrictions = PagePermission.objects.filter(
        page__in=pages,
        can_view=True,
    )
    restriction_map = {perm.page_id: perm for perm in restrictions}

    user_id = request.user.pk
    user_groups = SimpleLazyObject(lambda: frozenset(request.user.groups.values_list("pk", flat=True)))
    is_auth_user = request.user.is_authenticated

    def user_can_see_page(page):
        if page.pk in restriction_map:
            # set internal fk cache to our page with loaded ancestors and descendants
            PagePermission.page.field.set_cached_value(restriction_map[page.pk], page)

        restricted = False
        for perm in restrictions:
            if perm.get_page_permission_tuple().contains(page.node.path):
                if not is_auth_user:
                    return False
                if perm.user_id == user_id or perm.group_id in user_groups:
                    return True
                restricted = True

        # Page has no view restrictions, fallback to the project's
        # CMS_PUBLIC_FOR setting.
        return can_see_unrestricted and not restricted

    return [page for page in pages if user_can_see_page(page)]


def get_menu_node_for_page(renderer, page, language, fallbacks=None, endpoint=False):
    """
    Transform a CMS page into a navigation node.

    Args:
        renderer: MenuRenderer instance bound to the request.
        page: The page to transform.
        language: The current language used to render the menu.
        fallbacks: List of fallback languages (optional).
        url: The URL to use for the node (optional) instead of page_content.get_absolute_url().
    Returns:
        A CMSNavigationNode instance.
    """
    for lang in [language] + (fallbacks or []):
        page_content: PageContent = page.page_content_cache.get(lang)
        if page_content:
            break
    else:
        # No translation found
        return None

    # These are simple to port over, since they are not calculated.
    # Other attributes will be added conditionally later.
    attr = {
        "is_page": True,
        "soft_root": page_content.soft_root,
        "auth_required": page.login_required,
        "reverse_id": page.reverse_id,
    }

    limit_visibility_in_menu = page_content.limit_visibility_in_menu

    if limit_visibility_in_menu is constants.VISIBILITY_ALL:
        attr["visible_for_authenticated"] = True
        attr["visible_for_anonymous"] = True
    else:
        attr["visible_for_authenticated"] = limit_visibility_in_menu == constants.VISIBILITY_USERS
        attr["visible_for_anonymous"] = limit_visibility_in_menu == constants.VISIBILITY_ANONYMOUS
    attr["is_home"] = page.is_home
    # Extenders can be either navigation extenders or from apphooks.
    extenders = []
    if page.navigation_extenders:
        if page.navigation_extenders in renderer.menus:
            extenders.append(page.navigation_extenders)
        elif f"{page.navigation_extenders}:{page.pk}" in renderer.menus:
            extenders.append(f"{page.navigation_extenders}:{page.pk}")
    # Is this page an apphook? If so, we need to handle the apphooks's nodes
    # Only run this if we have a translation in the requested language for this
    # object. The page content cache should have been prepopulated in CMSMenu.get_nodes
    # but otherwise, just request the page content normally
    if page.page_content_cache.get(language) and page.application_urls:
        # it means it is an apphook
        app = apphook_pool.get_apphook(page.application_urls)

        if app:
            extenders += app.get_menus(page, language)
    exts = []
    for ext in extenders:
        if hasattr(ext, "get_instances"):
            # CMSAttachMenus are treated a bit differently to allow them to be
            # able to be attached to multiple points in the navigation.
            exts.append(f"{ext.__name__}:{page.pk}")
        elif hasattr(ext, "__name__"):
            exts.append(ext.__name__)
        else:
            exts.append(ext)
    if exts:
        attr["navigation_extenders"] = exts

    page_url = page.urls_cache[lang]
    # Do we have a redirectURL?
    attr["redirect_url"] = page_content.redirect  # save redirect URL if any

    # Now finally, build the NavigationNode object and return it.
    # The parent_id is manually set by the menu get_nodes method.
    if endpoint:
        url = get_object_preview_url(page_content)
    else:
        # Get the url without actually calling get_absolute_url, since we have all information
        # available here already.
        with force_language(lang):
            url = (
                reverse("pages-root") if page.is_home else
                reverse("pages-details-by-slug", kwargs={"slug": page_url.path})
            )
    ret_node = CMSNavigationNode(
        title=page_content.menu_title or page_content.title,
        url=url,
        id=page.pk,
        attr=attr,
        visible=page_content.in_navigation,
        path=page_url.path or page_url.slug,
        language=(page_content.language if page_content.language != language else None),
    )
    return ret_node


class CMSNavigationNode(NavigationNode):
    """
    Represents a CMS Navigation Node for a Page object in the page tree.

    Attributes:
        path: The path of the node.
        language: The language used for the node (optional).
    """

    def __init__(self, *args, path: str, language: typing.Optional[str] = None, **kwargs):
        """
        Initializes a CMSNavigationNode instance.

        Args:
            *args: Positional arguments.
            path: The path of the node.
            language: The language used for the node (optional).
            **kwargs: Keyword arguments.
        """
        self.path = path
        # language is only used when we're dealing with a fallback
        self.language = language
        super().__init__(*args, **kwargs)

    def is_selected(self, request):
        try:
            page_id = request.current_page.pk
        except AttributeError:
            return False
        return page_id == self.id


def _get_menu_languages(site, lang):
    if is_valid_site_language(lang, site_id=site.pk):
        _valid_language = True
        _hide_untranslated = hide_untranslated(lang, site.pk)
    else:
        _valid_language = False
        _hide_untranslated = False

    if _valid_language:
        # The request language has been explicitly configured
        # for the current site.
        if _hide_untranslated:
            fallbacks = []
        else:
            fallbacks = get_fallback_languages(lang, site_id=site.pk)
        languages = [lang] + [_lang for _lang in fallbacks if _lang != lang]
    else:
        # The request language is not configured for the current site.
        # Fallback to all configured public languages for the current site.
        languages = get_public_languages(site.pk)
        fallbacks = languages
    return languages, fallbacks


class CMSMenu(Menu):
    """Subclass of :class:`menus.base.Menu`. Its :meth:`~menus.base.Menu.get_nodes()` creates a list of NavigationNodes
    based on a site's :class:`cms.models.pagemodel.Page` objects.
    """

    def get_nodes(self, request) -> List['NavigationNode']:
        menu_nodes = defaultdict(dict)
        self.get_nodes_dict(request, menu_nodes)
        return list(menu_nodes[self.__class__.__name__].values())

    def get_nodes_dict(self, request, menu_nodes, start_node: Page = None):
        """Return a list of NavigationNode instances based on the site's Page objects.
        If a start_node is provided, only the descendants of that node will be included."""
        site = self.renderer.site
        lang = self.renderer.request_language
        toolbar = get_toolbar_from_request(request)

        if start_node is None:
            # All page's queryset for the site
            pages = get_page_queryset(site)
        else:
            # Returns a queryset, too
            pages = start_node.get_descendant_pages()

        languages, fallbacks = _get_menu_languages(site, lang)
        pages = (
            pages.filter(pagecontent_set__language__in=languages)
            .order_by("path")
            .distinct()
        )
        pages = get_visible_nodes(request, pages, site)

        if not pages:
            return []

        try:
            homepage = [page for page in pages if page.is_home][0]
        except IndexError:
            homepage = None

        urls_lookup = Prefetch(
            "urls",
            to_attr="filtered_urls",
            queryset=PageUrl.objects.filter(language__in=languages),
        )
        if toolbar.edit_mode_active or toolbar.preview_mode_active:
            # Get all translations visible in the admin for the current page
            translations_qs = PageContent.admin_manager.current_content(language__in=languages)
        else:
            # Only get public translations
            translations_qs = PageContent.objects.filter(language__in=languages)
        translations_lookup = Prefetch(
            "pagecontent_set",
            to_attr="filtered_translations",
            queryset=translations_qs,
        )
        prefetch_related_objects(pages, urls_lookup, translations_lookup)
        # Build the blank title instances only once
        blank_page_content_cache = {language: EmptyPageContent(language=language) for language in languages}

<<<<<<< HEAD
        # Maps a node id to its page id
        node_id_to_page = {}

        # remember root nodes
        root_nodes = []

=======
>>>>>>> 8577444c
        def _page_to_node(page):
            # EmptyPageContent is used to prevent the cms from trying
            # to find a translation in the database
            page.page_content_cache = blank_page_content_cache.copy()

            for page_url in page.filtered_urls:
                page.urls_cache[page_url.language] = page_url

            for trans in page.filtered_translations:
                page.page_content_cache[trans.language] = trans

            menu_node = get_menu_node_for_page(
                self.renderer,
                page,
                language=lang,
                fallbacks=fallbacks,
                endpoint=toolbar.preview_mode_active or toolbar.edit_mode_active,
            )
            return menu_node

        for page in pages:
            if menu_node := _page_to_node(page):
                # Only add pages with at least one page content
                cut_homepage = homepage and not homepage.get_in_navigation(lang)

                if cut_homepage and page.parent_id == homepage.pk:
                    # When the homepage is hidden from navigation,
                    # we need to cut all its direct children from it.
                    menu_node.parent_id = None
                    root_nodes.append(menu_node)
                else:
<<<<<<< HEAD
                    menu_node.parent_id = parent_id
                    if not parent_id:
                        root_nodes.append(menu_node)
                node_id_to_page[node.pk] = page.pk
                menu_node.namespace = self.__class__.__name__
                menu_nodes[menu_node.namespace][menu_node.id] = menu_node
=======
                    menu_node.parent_id = page.parent_id
                menu_nodes.append(menu_node)
>>>>>>> 8577444c
        return menu_nodes

    def update_node(self, page):
        """
        Update a NavigationNode instance based on a Page object.

        Args:
            page: The Page object to update.
        """
        for node in self.renderer.nodes:
            if node.id == page.pk:
                menu_node = get_menu_node_for_page(
                    self.renderer,
                    page,
                    language=self.renderer.request_language,
                    fallbacks=self.renderer.fallbacks,
                )
                if menu_node:
                    node.title = menu_node.title
                    node.url = menu_node.url
                    node.attr = menu_node.attr
                    node.visible = menu_node.visible
                    node.path = menu_node.path
                    node.language = menu_node.language
                    break


menu_pool.register_menu(CMSMenu)


class NavExtender(Modifier):
    def modify(self, request, nodes, namespace, root_id, post_cut, breadcrumb):
        if post_cut:
            return nodes
        # rearrange the parent relations
        # Find home
        home = next((n for n in nodes if n.attr.get("is_home", False)), None)
        # Find nodes with NavExtenders
        exts = []
        for node in nodes:
            extenders = node.attr.get("navigation_extenders", None)
            if extenders:
                for ext in extenders:
                    if ext not in exts:
                        exts.append(ext)
                    # Link the nodes
                    for extnode in nodes:
                        if extnode.namespace == ext and not extnode.parent_id:
                            # if home has nav extenders but home is not visible
                            if node == home and not node.visible:
                                # extnode.parent_id = None
                                extnode.parent_namespace = None
                                extnode.parent = None
                            else:
                                extnode.parent_id = node.id
                                extnode.parent_namespace = node.namespace
                                extnode.parent = node
                                node.children.append(extnode)
        removed = []

        # find all not assigned nodes
        for menu in self.renderer.menus.items():
            if hasattr(menu[1], "cms_enabled") and menu[1].cms_enabled and menu[0] not in exts:
                for node in nodes:
                    if node.namespace == menu[0]:
                        removed.append(node)
        if breadcrumb:
            # if breadcrumb and home not in navigation add node
            if breadcrumb and home and not home.visible:
                home.visible = True
                if request.path_info == home.get_absolute_url():
                    home.selected = True
                else:
                    home.selected = False
        # remove all nodes that are nav_extenders and not assigned
        for node in removed:
            nodes.remove(node)
        return nodes


menu_pool.register_modifier(NavExtender)


class SoftRootCutter(Modifier):
    """
    A soft root is a page that acts as the root for a menu navigation tree.

    Typically, this will be a page that is the root of a significant new
    section on your site.

    When the soft root feature is enabled, the navigation menu for any page
    will start at the nearest soft root, rather than at the real root of
    the site’s page hierarchy.

    This feature is useful when your site has deep page hierarchies (and
    therefore multiple levels in its navigation trees). In such a case, you
    usually don’t want to present site visitors with deep menus of nested
    items.

    For example, you’re on the page -Introduction to Bleeding-?, so the menu
    might look like this:

        * School of Medicine
            * Medical Education
            * Departments
                * Department of Lorem Ipsum
                * Department of Donec Imperdiet
                * Department of Cras Eros
                * Department of Mediaeval Surgery
                    * Theory
                    * Cures
                    * Bleeding
                        * Introduction to Bleeding <this is the current page>
                        * Bleeding - the scientific evidence
                        * Cleaning up the mess
                        * Cupping
                        * Leaches
                        * Maggots
                    * Techniques
                    * Instruments
                * Department of Curabitur a Purus
                * Department of Sed Accumsan
                * Department of Etiam
            * Research
            * Administration
            * Contact us
            * Impressum

    which is frankly overwhelming.

    By making "Department of Mediaeval Surgery" a soft root, the menu
    becomes much more manageable:

        * Department of Mediaeval Surgery
            * Theory
            * Cures
                * Bleeding
                    * Introduction to Bleeding <current page>
                    * Bleeding - the scientific evidence
                    * Cleaning up the mess
                * Cupping
                * Leaches
                * Maggots
            * Techniques
            * Instruments
    """

    def modify(self, request, nodes, namespace, root_id, post_cut, breadcrumb):
        # only apply this modifier if we're pre-cut (since what we do is cut)
        # or if no id argument is provided, indicating {% show_menu_below_id %}
        if post_cut or root_id:
            return nodes
        selected = None
        root_nodes = []
        # find the selected node as well as all the root nodes
        for node in nodes:
            if node.selected:
                selected = node
            if not node.parent:
                root_nodes.append(node)

        # if we found a selected ...
        if selected:
            # and the selected is a softroot
            if selected.attr.get("soft_root", False):
                # get it's descendants
                nodes = selected.get_descendants()
                # remove the link to parent
                selected.parent = None
                # make the selected page the root in the menu
                nodes = [selected] + nodes
            else:
                # if it's not a soft root, walk ancestors (upwards!)
                nodes = self.find_ancestors_and_remove_children(selected, nodes)
        return nodes

    def find_and_remove_children(self, node, nodes):
        for child in node.children:
            if child.attr.get("soft_root", False):
                self.remove_children(child, nodes)
        return nodes

    def remove_children(self, node, nodes):
        for child in node.children:
            nodes.remove(child)
            self.remove_children(child, nodes)
        node.children = []

    def find_ancestors_and_remove_children(self, node, nodes):
        """
        Check ancestors of node for soft roots
        """
        if node.parent:
            if node.parent.attr.get("soft_root", False):
                nodes = node.parent.get_descendants()
                node.parent.parent = None
                nodes = [node.parent] + nodes
            else:
                nodes = self.find_ancestors_and_remove_children(node.parent, nodes)
        else:
            for newnode in nodes:
                if newnode != node and not newnode.parent:
                    self.find_and_remove_children(newnode, nodes)
        for child in node.children:
            if child != node:
                self.find_and_remove_children(child, nodes)
        return nodes


menu_pool.register_modifier(SoftRootCutter)<|MERGE_RESOLUTION|>--- conflicted
+++ resolved
@@ -1,21 +1,13 @@
-<<<<<<< HEAD
 from collections import defaultdict
 from typing import List, Optional
-=======
-import typing
-from typing import Optional
->>>>>>> 8577444c
 
 from django.db.models.query import Prefetch, prefetch_related_objects
+from django.urls import reverse
 from django.utils.functional import SimpleLazyObject
 
 from cms import constants
 from cms.apphook_pool import apphook_pool
-<<<<<<< HEAD
 from cms.models import EmptyPageContent, Page, PageContent, PageUrl
-=======
-from cms.models import EmptyPageContent, PageContent, PagePermission, PageUrl
->>>>>>> 8577444c
 from cms.toolbar.utils import get_object_preview_url, get_toolbar_from_request
 from cms.utils.conf import get_cms_setting
 from cms.utils.i18n import (
@@ -27,6 +19,7 @@
 )
 from cms.utils.page import get_page_queryset
 from cms.utils.page_permissions import user_can_view_all_pages
+from cms.utils.permissions import get_view_restrictions
 from menus.base import Menu, Modifier, NavigationNode
 from menus.menu_pool import menu_pool
 
@@ -36,51 +29,45 @@
     This code is a many-pages-at-once version of cms.utils.page_permissions.user_can_view_page.
     `pages` contains all published pages.
     """
+    user = request.user
     public_for = get_cms_setting("PUBLIC_FOR")
-    can_see_unrestricted = public_for == "all" or (public_for == "staff" and request.user.is_staff)
-
-    if not request.user.is_authenticated and not can_see_unrestricted:
+    can_see_unrestricted = public_for == "all" or (public_for == "staff" and user.is_staff)
+
+    if not user.is_authenticated and not can_see_unrestricted:
         # User is not authenticated and can't see unrestricted pages,
         # no need to check for page restrictions because if there's some,
         # user is anon and if there is not any, user can't see unrestricted.
         return []
 
-    if user_can_view_all_pages(request.user, site):
+    if user_can_view_all_pages(user, site):
         return list(pages)
 
-    if not get_cms_setting('PERMISSION'):
+    restricted_pages = get_view_restrictions(pages)
+
+    if not restricted_pages:
         # If there's no restrictions, let the user see all pages
         # only if he can see unrestricted, otherwise return no pages.
         return list(pages) if can_see_unrestricted else []
 
-    restrictions = PagePermission.objects.filter(
-        page__in=pages,
-        can_view=True,
-    )
-    restriction_map = {perm.page_id: perm for perm in restrictions}
-
-    user_id = request.user.pk
-    user_groups = SimpleLazyObject(lambda: frozenset(request.user.groups.values_list("pk", flat=True)))
-    is_auth_user = request.user.is_authenticated
+    user_id = user.pk
+    user_groups = SimpleLazyObject(lambda: frozenset(user.groups.values_list("pk", flat=True)))
+    is_auth_user = user.is_authenticated
 
     def user_can_see_page(page):
-        if page.pk in restriction_map:
-            # set internal fk cache to our page with loaded ancestors and descendants
-            PagePermission.page.field.set_cached_value(restriction_map[page.pk], page)
-
-        restricted = False
-        for perm in restrictions:
-            if perm.get_page_permission_tuple().contains(page.node.path):
-                if not is_auth_user:
-                    return False
-                if perm.user_id == user_id or perm.group_id in user_groups:
-                    return True
-                restricted = True
-
-        # Page has no view restrictions, fallback to the project's
-        # CMS_PUBLIC_FOR setting.
-        return can_see_unrestricted and not restricted
-
+        page_permissions = restricted_pages.get(page.pk, [])
+
+        if not page_permissions:
+            # Page has no view restrictions, fallback to the project's
+            # CMS_PUBLIC_FOR setting.
+            return can_see_unrestricted
+
+        if not is_auth_user:
+            return False
+
+        for perm in page_permissions:
+            if perm.user_id == user_id or perm.group_id in user_groups:
+                return True
+        return False
     return [page for page in pages if user_can_see_page(page)]
 
 
@@ -190,7 +177,7 @@
         language: The language used for the node (optional).
     """
 
-    def __init__(self, *args, path: str, language: typing.Optional[str] = None, **kwargs):
+    def __init__(self, *args, path: str, language: Optional[str] = None, **kwargs):
         """
         Initializes a CMSNavigationNode instance.
 
@@ -297,15 +284,12 @@
         # Build the blank title instances only once
         blank_page_content_cache = {language: EmptyPageContent(language=language) for language in languages}
 
-<<<<<<< HEAD
         # Maps a node id to its page id
         node_id_to_page = {}
 
         # remember root nodes
         root_nodes = []
 
-=======
->>>>>>> 8577444c
         def _page_to_node(page):
             # EmptyPageContent is used to prevent the cms from trying
             # to find a translation in the database
@@ -327,27 +311,32 @@
             return menu_node
 
         for page in pages:
-            if menu_node := _page_to_node(page):
+            node = page.node
+            parent_id = node_id_to_page.get(node.parent_id)
+
+            if node.parent_id and not parent_id:
+                # If the parent page is not available (unpublished, etc..)
+                # don't bother creating menu nodes for its descendants.
+                continue
+
+            menu_node = _page_to_node(page)
+            if menu_node:
                 # Only add pages with at least one page content
                 cut_homepage = homepage and not homepage.get_in_navigation(lang)
 
-                if cut_homepage and page.parent_id == homepage.pk:
+                if cut_homepage and parent_id == homepage.pk:
                     # When the homepage is hidden from navigation,
                     # we need to cut all its direct children from it.
                     menu_node.parent_id = None
                     root_nodes.append(menu_node)
                 else:
-<<<<<<< HEAD
                     menu_node.parent_id = parent_id
                     if not parent_id:
                         root_nodes.append(menu_node)
                 node_id_to_page[node.pk] = page.pk
                 menu_node.namespace = self.__class__.__name__
                 menu_nodes[menu_node.namespace][menu_node.id] = menu_node
-=======
-                    menu_node.parent_id = page.parent_id
                 menu_nodes.append(menu_node)
->>>>>>> 8577444c
         return menu_nodes
 
     def update_node(self, page):
