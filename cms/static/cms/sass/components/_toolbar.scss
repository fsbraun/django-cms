--- conflicted
+++ resolved
@@ -184,11 +184,7 @@
                 display: block;
                 .cms-icon {
                     display: block;
-<<<<<<< HEAD
-                    [dir="rtl"] & {
-=======
                     &:dir(rtl) {
->>>>>>> 650f31a8
                         // undo arrow rotation for RTL
                         transform: rotate(0deg);
                     }
