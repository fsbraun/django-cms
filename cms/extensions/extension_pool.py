from cms.exceptions import SubClassNeededError

<<<<<<< HEAD
from ..models import PageContent
from .models import PageExtension, TitleExtension
=======
from .models import PageContentExtension, PageExtension
>>>>>>> d3615ee2


class ExtensionPool:
    def __init__(self):
        self.page_extensions = set()
        self.page_content_extensions = set()

    def register(self, extension):
        """
        Registers the given extension.

        Example::

            class MyExtension(PageExtension):
                pass

            extension_pool.register(MyExtension)

        or as decorator::

            @extension_pool.register
            class MyExtension(PageExtension):
                pass

        """

        if issubclass(extension, PageExtension):
            self.page_extensions.add(extension)
        elif issubclass(extension, PageContentExtension):
            self.page_content_extensions.add(extension)
        else:
            raise SubClassNeededError(
                f'Extension has to subclass either {PageExtension} or {PageContentExtension}. {extension} does not!'
            )
        return extension

    def unregister(self, extension):
        """
        Unregisters the given extension. No error is thrown if given extension isn't an extension or wasn't
        registered yet.
        """

        try:
            if issubclass(extension, PageExtension):
                self.page_extensions.remove(extension)
            elif issubclass(extension, PageContentExtension):
                self.page_content_extensions.remove(extension)
        except KeyError:
            pass

    def _copy_page_extensions(self, source_page, target_page, language, clone=False):
        for extension in self.page_extensions:
            for instance in extension.objects.filter(extended_object=source_page):
                if clone:
                    instance.copy(target_page, language)
                else:
                    instance.copy_to_public(target_page, language)

<<<<<<< HEAD
    def _copy_title_extensions(self, source_page, target_page, language, clone=False):
        source_title = PageContent._base_manager.filter(
            page=source_page, language=language
        ).first()
=======
    def _copy_content_extensions(self, source_page, target_page, language, clone=False):
        source_content = source_page.pagecontent_set.get(language=language)
>>>>>>> d3615ee2
        if target_page:
            target_title = PageContent._base_manager.filter(
                page=target_page, language=language
            ).first()
        else:
<<<<<<< HEAD
            # TODO: This looks fishy
            target_title = source_title.publisher_public
        for extension in self.title_extensions:
            for instance in extension.objects.filter(extended_object=source_title):
=======
            target_title = source_content.publisher_public
        for extension in self.page_content_extensions:
            for instance in extension.objects.filter(extended_object=source_content):
>>>>>>> d3615ee2
                if clone:
                    instance.copy(target_title, language)
                else:
                    instance.copy_to_public(target_title, language)

    def copy_extensions(self, source_page, target_page, languages=None):
        if not languages:
            languages = target_page.get_languages()
        if self.page_extensions:
            self._copy_page_extensions(source_page, target_page, None, clone=True)
        for language in languages:
            if self.page_content_extensions:
                self._copy_content_extensions(source_page, target_page, language, clone=True)

    def get_page_extensions(self, page=None):
        extensions = []
        for extension in self.page_extensions:
            if page:
                extensions.extend(list(extension.objects.filter(extended_object=page)))
            else:
                extensions.extend(list(extension.objects.all()))
        return extensions

    def get_page_content_extensions(self, page_content=None):
        extensions = []
        for extension in self.page_content_extensions:
            if page_content:
                extensions.extend(list(extension.objects.filter(extended_object=page_content)))
            else:
                extensions.extend(list(extension.objects.all()))
        return extensions


extension_pool = ExtensionPool()<|MERGE_RESOLUTION|>--- conflicted
+++ resolved
@@ -1,11 +1,6 @@
 from cms.exceptions import SubClassNeededError
 
-<<<<<<< HEAD
-from ..models import PageContent
-from .models import PageExtension, TitleExtension
-=======
 from .models import PageContentExtension, PageExtension
->>>>>>> d3615ee2
 
 
 class ExtensionPool:
@@ -64,30 +59,14 @@
                 else:
                     instance.copy_to_public(target_page, language)
 
-<<<<<<< HEAD
-    def _copy_title_extensions(self, source_page, target_page, language, clone=False):
-        source_title = PageContent._base_manager.filter(
-            page=source_page, language=language
-        ).first()
-=======
     def _copy_content_extensions(self, source_page, target_page, language, clone=False):
-        source_content = source_page.pagecontent_set.get(language=language)
->>>>>>> d3615ee2
+        source_content = source_page.pagecontent_set(manager="admin_manager").get(language=language)
         if target_page:
-            target_title = PageContent._base_manager.filter(
-                page=target_page, language=language
-            ).first()
+            target_title = target_page.pagecontent_set(manager="admin_manager").get(language=language)
         else:
-<<<<<<< HEAD
-            # TODO: This looks fishy
-            target_title = source_title.publisher_public
-        for extension in self.title_extensions:
-            for instance in extension.objects.filter(extended_object=source_title):
-=======
             target_title = source_content.publisher_public
         for extension in self.page_content_extensions:
             for instance in extension.objects.filter(extended_object=source_content):
->>>>>>> d3615ee2
                 if clone:
                     instance.copy(target_title, language)
                 else:
