--- conflicted
+++ resolved
@@ -188,11 +188,8 @@
         'publish',
         'logout',
         'loginToolbar',
-<<<<<<< HEAD
-        'disableToolbar'
-=======
+        'disableToolbar',
         'dragndrop'
->>>>>>> 71a94c5d
     ];
     var pre = ['setup'];
 
