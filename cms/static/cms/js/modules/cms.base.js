--- conflicted
+++ resolved
@@ -510,16 +510,12 @@
     setColorScheme: function (scheme) {
         let body = $('html');
 
-<<<<<<< HEAD
-        this.setSettings({ color_scheme: scheme });
-=======
         if (!CMS.settings) {
             // Settings loaded? If not, pls. load.
             this.getSettings();
         }
         CMS.settings.color_scheme = scheme;
         this.setSettings(CMS.settings);
->>>>>>> 068e1159
         if (scheme === 'auto') {
             body.removeAttr('data-color-scheme');
             body.find('div.cms iframe').each(function(i, e) {
