--- conflicted
+++ resolved
@@ -363,54 +363,6 @@
 
         self.assertEqual(Page.objects.drafts().count() - count, 3)
 
-<<<<<<< HEAD
-    def test_public_exceptions(self):
-        page_a = create_page("page_a", "nav_playground.html", "en", published=True)
-        page_b = create_page("page_b", "nav_playground.html", "en")
-        page = page_a.publisher_public
-        self.assertRaises(PublicIsUnmodifiable, page.copy_page, 3, 1)
-        self.assertRaises(PublicIsUnmodifiable, page.unpublish, 'en')
-        self.assertRaises(PublicIsUnmodifiable, page.revert, 'en')
-        self.assertRaises(PublicIsUnmodifiable, page.publish, 'en')
-
-        self.assertTrue(page.get_draft_object().publisher_is_draft)
-        self.assertRaises(PublicVersionNeeded, page_b.revert, 'en')
-
-    def test_get_admin_tree_title(self):
-        page = create_page("page_a", "nav_playground.html", "en", published=True)
-        self.assertEqual(page.get_admin_tree_title(), 'page_a')
-        page.title_cache = {}
-        self.assertEqual("Empty", force_unicode(page.get_admin_tree_title()))
-        languages = {
-            1: [
-                {
-                    'code': 'en',
-                    'name': 'English',
-                    'fallbacks': ['fr', 'de'],
-                    'public': True,
-                    'fallbacks':['fr']
-                },
-
-                {
-                    'code': 'fr',
-                    'name': 'French',
-                    'public': True,
-                    'fallbacks':['en']
-                },
-        ]}
-        with SettingsOverride(CMS_LANGUAGES=languages):
-            with force_language('fr'):
-                page.title_cache = {'en': Title(slug='test', page_title="test2", title="test2")}
-                self.assertEqual('test2', force_unicode(page.get_admin_tree_title()))
-                page.title_cache = {'en': Title(slug='test', page_title="test2")}
-                self.assertEqual('test2', force_unicode(page.get_admin_tree_title()))
-                page.title_cache = {'en': Title(slug='test', menu_title="test2")}
-                self.assertEqual('test2', force_unicode(page.get_admin_tree_title()))
-                page.title_cache = {'en': Title(slug='test2')}
-                self.assertEqual('test2', force_unicode(page.get_admin_tree_title()))
-                page.title_cache = {'en': Title(slug='test2'), 'fr': EmptyTitle('fr')}
-                self.assertEqual('test2', force_unicode(page.get_admin_tree_title()))
-=======
     def test_copy_self_page(self):
         """
         Test that a page can be copied via the admin
@@ -439,8 +391,52 @@
         with self.login_user_context(self.get_superuser()):
             self.copy_page(page_b, page_c, position="left")
         self.assertEqual(Page.objects.filter(parent=page_b).count(), 2)
-
->>>>>>> 5079c29b
+    
+def test_public_exceptions(self):
+        page_a = create_page("page_a", "nav_playground.html", "en", published=True)
+        page_b = create_page("page_b", "nav_playground.html", "en")
+        page = page_a.publisher_public
+        self.assertRaises(PublicIsUnmodifiable, page.copy_page, 3, 1)
+        self.assertRaises(PublicIsUnmodifiable, page.unpublish, 'en')
+        self.assertRaises(PublicIsUnmodifiable, page.revert, 'en')
+        self.assertRaises(PublicIsUnmodifiable, page.publish, 'en')
+
+        self.assertTrue(page.get_draft_object().publisher_is_draft)
+        self.assertRaises(PublicVersionNeeded, page_b.revert, 'en')
+
+    def test_get_admin_tree_title(self):
+        page = create_page("page_a", "nav_playground.html", "en", published=True)
+        self.assertEqual(page.get_admin_tree_title(), 'page_a')
+        page.title_cache = {}
+        self.assertEqual("Empty", force_unicode(page.get_admin_tree_title()))
+        languages = {
+            1: [
+                {
+                    'code': 'en',
+                    'name': 'English',
+                    'fallbacks': ['fr', 'de'],
+                    'public': True,
+                    'fallbacks':['fr']
+                },
+                {
+                    'code': 'fr',
+                    'name': 'French',
+                    'public': True,
+                    'fallbacks':['en']
+                },
+        ]}
+        with SettingsOverride(CMS_LANGUAGES=languages):
+            with force_language('fr'):
+                page.title_cache = {'en': Title(slug='test', page_title="test2", title="test2")}
+                self.assertEqual('test2', force_unicode(page.get_admin_tree_title()))
+                page.title_cache = {'en': Title(slug='test', page_title="test2")}
+                self.assertEqual('test2', force_unicode(page.get_admin_tree_title()))
+                page.title_cache = {'en': Title(slug='test', menu_title="test2")}
+                self.assertEqual('test2', force_unicode(page.get_admin_tree_title()))
+                page.title_cache = {'en': Title(slug='test2')}
+                self.assertEqual('test2', force_unicode(page.get_admin_tree_title()))
+                page.title_cache = {'en': Title(slug='test2'), 'fr': EmptyTitle('fr')}
+                self.assertEqual('test2', force_unicode(page.get_admin_tree_title()))
 
     def test_language_change(self):
         superuser = self.get_superuser()
