--- conflicted
+++ resolved
@@ -277,9 +277,6 @@
 - Fix sitemap ordering
 - Fix plugin table name generation fixes
 
-<<<<<<< HEAD
-=== 3.1 (unreleased) ===
-=======
 ==== 3.0.7 (2014-11-27) ===
 - Complete Django 1.7 support
 - Numerous updates to the documentation
@@ -294,4 +291,5 @@
 - Updates to community and project governance documentation
 - Added list of retired core developers
 - Added branch policy documentaion
->>>>>>> e7829a9e
+
+=== 3.1 (unreleased) ===