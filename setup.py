--- conflicted
+++ resolved
@@ -2,7 +2,6 @@
 import sys
 
 import os
-<<<<<<< HEAD
 import re
 
 
@@ -22,8 +21,6 @@
     print("  git tag -a %s -m 'version %s'" % (version, version))
     print("  git push --tags")
     sys.exit()
-=======
->>>>>>> 60b29850
 
 CLASSIFIERS = [
     'Development Status :: 5 - Production/Stable',
@@ -42,11 +39,7 @@
     author="Patrick Lauber",
     author_email="digi@treepy.com",
     name='django-cms',
-<<<<<<< HEAD
     version=version,
-=======
-    version='2.3.7',
->>>>>>> 60b29850
     description='An Advanced Django CMS',
     long_description=open(os.path.join(os.path.dirname(__file__), 'README.rst')).read(),
     url='https://www.django-cms.org/',
