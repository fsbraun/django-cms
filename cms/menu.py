--- conflicted
+++ resolved
@@ -105,17 +105,11 @@
     """
     # Theses are simple to port over, since they are not calculated.
     # Other attributes will be added conditionnally later.
-<<<<<<< HEAD
-    attr = {'soft_root': page.soft_root,
-            'auth_required': page.login_required,
-            'reverse_id': page.reverse_id, }
-=======
     attr = {
         'soft_root': page.soft_root,
         'auth_required': page.login_required,
         'reverse_id': page.reverse_id,
     }
->>>>>>> 1cb8f0d5
 
     parent_id = page.parent_id
     # Should we cut the Node from its parents?
@@ -189,12 +183,9 @@
         }
         if hide_untranslated(lang, site.pk):
             filters['title_set__language'] = lang
-<<<<<<< HEAD
-=======
             if not use_draft(request):
                 filters['title_set__published'] = True
 
->>>>>>> 1cb8f0d5
         if not use_draft(request):
             page_queryset = page_queryset.published()
         pages = page_queryset.filter(**filters).order_by("path")
